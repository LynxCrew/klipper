--- conflicted
+++ resolved
@@ -8,12 +8,6 @@
 
 ## Changes
 
-<<<<<<< HEAD
-20230820: The heater `smooth_time` now defaults to not perform any
-additional temperature smoothing. To return to the previous behavior
-of one second smoothing, set `smooth_time: 1.0` in the heater config
-section.
-=======
 20230826: If `safe_distance` is set or calculated to be 0 in `[dual_carriage]`,
 the carriages proximity checks will be disabled as per documentation. A user
 may wish to configure `safe_distance` explicitly to prevent accidental crashes
@@ -22,7 +16,11 @@
 when both carriages home in the same direction, see
 [[dual_carriage] configuration reference](./Config_Reference.md#dual_carriage)
 for more details).
->>>>>>> 7bd32994
+
+20230820: The heater `smooth_time` now defaults to not perform any
+additional temperature smoothing. To return to the previous behavior
+of one second smoothing, set `smooth_time: 1.0` in the heater config
+section.
 
 20230810: The flash-sdcard.sh script now supports both variants of the
 Bigtreetech SKR-3, STM32H743 and STM32H723. For this, the original tag
