--- conflicted
+++ resolved
@@ -1607,14 +1607,10 @@
 #   be provided.
 #on_error_gcode:
 #   A list of G-Code commands to execute when an error is reported.
-<<<<<<< HEAD
+#   See docs/Command_Templates.md for G-Code format. The default is to
+#   run TURN_OFF_HEATERS.
 #with_subdirs: False
 #   Enable subdirs into menu and M20, M23 commands. The default is False.
-
-=======
-#   See docs/Command_Templates.md for G-Code format. The default is to
-#   run TURN_OFF_HEATERS.
->>>>>>> 2425a746
 ```
 
 ### [sdcard_loop]
