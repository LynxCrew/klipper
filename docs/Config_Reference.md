--- conflicted
+++ resolved
@@ -2114,7 +2114,6 @@
 #   This should be the Y coordinate that positions the nozzle during the
 #   calibration process. This parameter must be provided and is recommended to
 #   be near the center of the bed
-<<<<<<< HEAD
 #wait_for_continue: true
 #   Defines whether the calibration will wait until CONTINUE is called in the
 #   console between each probing sequence, the default is true
@@ -2124,14 +2123,6 @@
 #   GCode to be run when the calibration gets aborted
 #end_gcode:
 #   GCode to be run when the calibration succeeds
-=======
-#type: multilinear
-#   Defines the type of correction to apply. The choices are 'linear' or
-#   'multilinear'. 'linear' uses a linear regression to fit a line with the
-#   calibration points. 'multilinear' will interpolate linearly between each
-#   pair of points. It is not necessary to redo a calibration after changing
-#   this setting.
->>>>>>> c5625b21
 ```
 
 ## Additional stepper motors and extruders
