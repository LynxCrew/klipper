# G-Codes

This document describes the commands that Klipper supports. These are
commands that one may enter into the OctoPrint terminal tab.

## G-Code commands

Klipper supports the following standard G-Code commands:
- Move (G0 or G1): `G1 [X<pos>] [Y<pos>] [Z<pos>] [E<pos>] [F<speed>]`
- Dwell: `G4 P<milliseconds>`
- Move to origin: `G28 [X] [Y] [Z]`
- Turn off motors: `M18` or `M84`
- Wait for current moves to finish: `M400`
- Use absolute/relative distances for extrusion: `M82`, `M83`
- Use absolute/relative coordinates: `G90`, `G91`
- Set position: `G92 [X<pos>] [Y<pos>] [Z<pos>] [E<pos>]`
- Set speed factor override percentage: `M220 S<percent>`
- Set extrude factor override percentage: `M221 S<percent>`
- Set acceleration: `M204 S<value>` OR `M204 P<value> T<value>`
  - Note: If S is not specified and both P and T are specified, then
    the acceleration is set to the minimum of P and T. If only one of
    P or T is specified, the command has no effect.
- Get extruder temperature: `M105`
- Set extruder temperature: `M104 [T<index>] [S<temperature>]`
- Set extruder temperature and wait: `M109 [T<index>] S<temperature>`
  - Note: M109 always waits for temperature to settle at requested
    value
- Enable Cold Extrusion: `M302 [T<index>] [P<enable>] [S<min_extrude_temp>]
- Set bed temperature: `M140 [S<temperature>]`
- Set bed temperature and wait: `M190 S<temperature>`
  - Note: M190 always waits for temperature to settle at requested
    value
- Set fan speed: `M106 S<value>`
- Turn fan off: `M107`
- Emergency stop: `M112`
- Get current position: `M114`
- Get firmware version: `M115`

For further details on the above commands see the
[RepRap G-Code documentation](http://reprap.org/wiki/G-code).

Klipper's goal is to support the G-Code commands produced by common
3rd party software (eg, OctoPrint, Printrun, Slic3r, Cura, etc.) in
their standard configurations. It is not a goal to support every
possible G-Code command. Instead, Klipper prefers human readable
["extended G-Code commands"](#additional-commands). Similarly, the
G-Code terminal output is only intended to be human readable - see the
[API Server document](API_Server.md) if controlling Klipper from
external software.

If one requires a less common G-Code command then it may be possible
to implement it with a custom
[gcode_macro config section](Config_Reference.md#gcode_macro). For
example, one might use this to implement: `G12`, `G29`, `G30`, `G31`,
`M42`, `M80`, `M81`, `T1`, etc.

## Additional Commands

Klipper uses "extended" G-Code commands for general configuration and
status. These extended commands all follow a similar format - they
start with a command name and may be followed by one or more
parameters. For example: `SET_SERVO SERVO=myservo ANGLE=5.3`. In this
document, the commands and parameters are shown in uppercase, however
they are not case sensitive. (So, "SET_SERVO" and "set_servo" both run
the same command.)

This section is organized by Klipper module name, which generally
follows the section names specified in the
[printer configuration file](Config_Reference.md). Note that some
modules are automatically loaded.

### [adxl345]

The following commands are available when an
[adxl345 config section](Config_Reference.md#adxl345) is enabled.

#### ACCELEROMETER_MEASURE
`ACCELEROMETER_MEASURE [CHIP=<config_name>] [NAME=<value>]`: Starts
accelerometer measurements at the requested number of samples per
second. If CHIP is not specified it defaults to "adxl345". The command
works in a start-stop mode: when executed for the first time, it
starts the measurements, next execution stops them. The results of
measurements are written to a file named
`/tmp/adxl345-<chip>-<name>.csv` where `<chip>` is the name of the
accelerometer chip (`my_chip_name` from `[adxl345 my_chip_name]`) and
`<name>` is the optional NAME parameter. If NAME is not specified it
defaults to the current time in "YYYYMMDD_HHMMSS" format. If the
accelerometer does not have a name in its config section (simply
`[adxl345]`) then `<chip>` part of the name is not generated.

#### ACCELEROMETER_QUERY
`ACCELEROMETER_QUERY [CHIP=<config_name>] [RATE=<value>]`: queries
accelerometer for the current value. If CHIP is not specified it
defaults to "adxl345". If RATE is not specified, the default value is
used. This command is useful to test the connection to the ADXL345
accelerometer: one of the returned values should be a free-fall
acceleration (+/- some noise of the chip).

#### ACCELEROMETER_DEBUG_READ
`ACCELEROMETER_DEBUG_READ [CHIP=<config_name>] REG=<register>`:
queries ADXL345 register "register" (e.g. 44 or 0x2C). Can be useful
for debugging purposes.

#### ACCELEROMETER_DEBUG_WRITE
`ACCELEROMETER_DEBUG_WRITE [CHIP=<config_name>] REG=<register>
VAL=<value>`: Writes raw "value" into a register "register". Both
"value" and "register" can be a decimal or a hexadecimal integer. Use
with care, and refer to ADXL345 data sheet for the reference.

### [angle]

The following commands are available when an
[angle config section](Config_Reference.md#angle) is enabled.

#### ANGLE_CALIBRATE
`ANGLE_CALIBRATE CHIP=<chip_name>`: Perform angle calibration on the
given sensor (there must be an `[angle chip_name]` config section that
has specified a `stepper` parameter). IMPORTANT - this tool will
command the stepper motor to move without checking the normal
kinematic boundary limits. Ideally the motor should be disconnected
from any printer carriage before performing calibration. If the
stepper can not be disconnected from the printer, make sure the
carriage is near the center of its rail before starting calibration.
(The stepper motor may move forwards or backwards two full rotations
during this test.) After completing this test use the `SAVE_CONFIG`
command to save the calibration data to the config file. In order to
use this tool the Python "numpy" package must be installed (see the
[measuring resonance document](Measuring_Resonances.md#software-installation)
for more information).

#### ANGLE_DEBUG_READ
`ANGLE_DEBUG_READ CHIP=<config_name> REG=<register>`: Queries sensor
register "register" (e.g. 44 or 0x2C). Can be useful for debugging
purposes. This is only available for tle5012b chips.

#### ANGLE_DEBUG_WRITE
`ANGLE_DEBUG_WRITE CHIP=<config_name> REG=<register> VAL=<value>`:
Writes raw "value" into register "register". Both "value" and
"register" can be a decimal or a hexadecimal integer. Use with care,
and refer to sensor data sheet for the reference. This is only
available for tle5012b chips.

### [bed_mesh]

The following commands are available when the
[bed_mesh config section](Config_Reference.md#bed_mesh) is enabled
(also see the [bed mesh guide](Bed_Mesh.md)).

#### BED_MESH_CALIBRATE
`BED_MESH_CALIBRATE [METHOD=manual] [HORIZONTAL_MOVE_Z=<value>]
[<probe_parameter>=<value>] [<mesh_parameter>=<value>]`: This command probes
the bed using generated points specified by the parameters in the config. After
probing, a mesh is generated and z-movement is adjusted according to the mesh.
See the PROBE command for details on the optional probe parameters. If
METHOD=manual is specified then the manual probing tool is activated - see the
MANUAL_PROBE command above for details on the additional commands available
while this tool is active. The optional `HORIZONTAL_MOVE_Z` value overrides the
`horizontal_move_z` option specified in the config file.

#### BED_MESH_OUTPUT
`BED_MESH_OUTPUT PGP=[<0:1>]`: This command outputs the current probed
z values and current mesh values to the terminal.  If PGP=1 is
specified the X, Y coordinates generated by bed_mesh, along with their
associated indices, will be output to the terminal.

#### BED_MESH_MAP
`BED_MESH_MAP`: Like to BED_MESH_OUTPUT, this command prints the
current state of the mesh to the terminal.  Instead of printing the
values in a human readable format, the state is serialized in json
format. This allows octoprint plugins to easily capture the data and
generate height maps approximating the bed's surface.

#### BED_MESH_CLEAR
`BED_MESH_CLEAR`: This command clears the mesh and removes all z
adjustment.  It is recommended to put this in your end-gcode.

#### BED_MESH_PROFILE
`BED_MESH_PROFILE LOAD=<name> SAVE=<name> REMOVE=<name>`: This command
provides profile management for mesh state. LOAD will restore the mesh
state from the profile matching the supplied name. SAVE will save the
current mesh state to a profile matching the supplied name. Remove
will delete the profile matching the supplied name from persistent
memory. Note that after SAVE or REMOVE operations have been run the
SAVE_CONFIG gcode must be run to make the changes to persistent memory
permanent.

#### BED_MESH_OFFSET
`BED_MESH_OFFSET [X=<value>] [Y=<value>]`: Applies X and/or Y offsets
to the mesh lookup. This is useful for printers with independent
extruders, as an offset is necessary to produce correct Z adjustment
after a tool change.

### [bed_screws]

The following commands are available when the
[bed_screws config section](Config_Reference.md#bed_screws) is enabled
(also see the
[manual level guide](Manual_Level.md#adjusting-bed-leveling-screws)).

#### BED_SCREWS_ADJUST
`BED_SCREWS_ADJUST`: This command will invoke the bed screws
adjustment tool. It will command the nozzle to different locations (as
defined in the config file) and allow one to make adjustments to the
bed screws so that the bed is a constant distance from the nozzle.

### [bed_tilt]

The following commands are available when the
[bed_tilt config section](Config_Reference.md#bed_tilt) is enabled.

#### BED_TILT_CALIBRATE
`BED_TILT_CALIBRATE [METHOD=manual] [HORIZONTAL_MOVE_Z=<value>]
[<probe_parameter>=<value>]`: This command will probe the points specified in
the config and then recommend updated x and y tilt adjustments. See the PROBE
command for details on the optional probe parameters. If METHOD=manual is
specified then the manual probing tool is activated - see the MANUAL_PROBE
command above for details on the additional commands available while this tool
is active. The optional `HORIZONTAL_MOVE_Z` value overrides the
`horizontal_move_z` option specified in the config file.

### [bltouch]

The following command is available when a
[bltouch config section](Config_Reference.md#bltouch) is enabled (also
see the [BL-Touch guide](BLTouch.md)).

#### BLTOUCH_DEBUG
`BLTOUCH_DEBUG COMMAND=<command>`: This sends a command to the
BLTouch. It may be useful for debugging. Available commands are:
`pin_down`, `touch_mode`, `pin_up`, `self_test`, `reset`. A BL-Touch
V3.0 or V3.1 may also support `set_5V_output_mode`,
`set_OD_output_mode`, `output_mode_store` commands.

#### BLTOUCH_STORE
`BLTOUCH_STORE MODE=<output_mode>`: This stores an output mode in the
EEPROM of a BLTouch V3.1 Available output_modes are: `5V`, `OD`

### [configfile]

The configfile module is automatically loaded.

#### SAVE_CONFIG
`SAVE_CONFIG`: This command will overwrite the main printer config
file and restart the host software. This command is used in
conjunction with other calibration commands to store the results of
calibration tests.

### [delayed_gcode]

The following command is enabled if a
[delayed_gcode config section](Config_Reference.md#delayed_gcode) has
been enabled (also see the
[template guide](Command_Templates.md#delayed-gcodes)).

#### UPDATE_DELAYED_GCODE
`UPDATE_DELAYED_GCODE [ID=<name>] [DURATION=<seconds>]`: Updates the
delay duration for the identified [delayed_gcode] and starts the timer
for gcode execution. A value of 0 will cancel a pending delayed gcode
from executing.

### [delta_calibrate]

The following commands are available when the
[delta_calibrate config section](Config_Reference.md#linear-delta-kinematics)
is enabled (also see the [delta calibrate guide](Delta_Calibrate.md)).

#### DELTA_CALIBRATE
`DELTA_CALIBRATE [METHOD=manual] [HORIZONTAL_MOVE_Z=<value>]
[<probe_parameter>=<value>]`: This command will probe seven points on the bed
and recommend updated endstop positions, tower angles, and radius. See the
PROBE command for details on the optional probe parameters. If METHOD=manual is
specified then the manual probing tool is activated - see the MANUAL_PROBE
command above for details on the additional commands available while this tool
is active. The optional `HORIZONTAL_MOVE_Z` value overrides the
`horizontal_move_z` option specified in the config file.

#### DELTA_ANALYZE
`DELTA_ANALYZE`: This command is used during enhanced delta
calibration. See [Delta Calibrate](Delta_Calibrate.md) for details.

### [display]

The following command is available when a
[display config section](Config_Reference.md#gcode_macro) is enabled.

#### SET_DISPLAY_GROUP
`SET_DISPLAY_GROUP [DISPLAY=<display>] GROUP=<group>`: Set the active
display group of an lcd display. This allows to define multiple
display data groups in the config, e.g. `[display_data <group>
<elementname>]` and switch between them using this extended gcode
command. If DISPLAY is not specified it defaults to "display" (the
primary display).

### [display_status]

The display_status module is automatically loaded if a
[display config section](Config_Reference.md#display) is enabled. It
provides the following standard G-Code commands:
- Display Message: `M117 <message>`
- Set build percentage: `M73 P<percent>`

Also provided is the following extended G-Code command:
- `SET_DISPLAY_TEXT MSG=<message>`: Performs the equivalent of M117,
  setting the supplied `MSG` as the current display message.  If
  `MSG` is omitted the display will be cleared.

### [dual_carriage]

The following command is available when the
[dual_carriage config section](Config_Reference.md#dual_carriage) is
enabled.

#### SET_DUAL_CARRIAGE
`SET_DUAL_CARRIAGE CARRIAGE=[0|1] [MODE=[PRIMARY|COPY|MIRROR]]`:
This command will change the mode of the specified carriage.
If no `MODE` is provided it defaults to `PRIMARY`. Setting the mode
to `PRIMARY` deactivates the other carriage and makes the specified
carriage execute subsequent G-Code commands as-is. `COPY` and `MIRROR`
modes are supported only for `CARRIAGE=1`. When set to either of these
modes, carriage 1 will then track the subsequent moves of the carriage 0
and either copy relative movements of it (in `COPY` mode) or execute them
in the opposite (mirror) direction (in `MIRROR` mode).

#### SAVE_DUAL_CARRIAGE_STATE
`SAVE_DUAL_CARRIAGE_STATE [NAME=<state_name>]`: Save the current positions
of the dual carriages and their modes. Saving and restoring DUAL_CARRIAGE
state can be useful in scripts and macros, as well as in homing routine
overrides. If NAME is provided it allows one to name the saved state
to the given string. If NAME is not provided it defaults to "default".

#### RESTORE_DUAL_CARRIAGE_STATE
`RESTORE_DUAL_CARRIAGE_STATE [NAME=<state_name>] [MOVE=[0|1] [MOVE_SPEED=<speed>]]`:
Restore the previously saved positions of the dual carriages and their modes,
unless "MOVE=0" is specified, in which case only the saved modes will be
restored, but not the positions of the carriages. If positions are being
restored and "MOVE_SPEED" is specified, then the toolhead moves will be
performed with the given speed (in mm/s); otherwise the toolhead move will
use the rail homing speed. Note that the carriages restore their positions
only over their own axis, which may be necessary to correctly restore COPY
and MIRROR mode of the dual carraige.

### [endstop_phase]

The following commands are available when an
[endstop_phase config section](Config_Reference.md#endstop_phase) is
enabled (also see the [endstop phase guide](Endstop_Phase.md)).

#### ENDSTOP_PHASE_CALIBRATE
`ENDSTOP_PHASE_CALIBRATE [STEPPER=<config_name>]`: If no STEPPER
parameter is provided then this command will reports statistics on
endstop stepper phases during past homing operations. When a STEPPER
parameter is provided it arranges for the given endstop phase setting
to be written to the config file (in conjunction with the SAVE_CONFIG
command).

### [exclude_object]

The following commands are available when an
[exclude_object config section](Config_Reference.md#exclude_object) is
enabled (also see the [exclude object guide](Exclude_Object.md)):

#### `EXCLUDE_OBJECT`
`EXCLUDE_OBJECT [NAME=object_name] [CURRENT=1] [RESET=1]`:
With no parameters, this will return a list of all currently excluded objects.

When the `NAME` parameter is given, the named object will be excluded from
printing.

When the `CURRENT` parameter is given, the current object will be excluded from
printing.

When the `RESET` parameter is given, the list of excluded objects will be
cleared. Additionally including `NAME` will only reset the named object. This
**can** cause print failures, if layers were already skipped.

#### `EXCLUDE_OBJECT_DEFINE`
`EXCLUDE_OBJECT_DEFINE [NAME=object_name [CENTER=X,Y] [POLYGON=[[x,y],...]]
[RESET=1] [JSON=1]`:
Provides a summary of an object in the file.

With no parameters provided, this will list the defined objects known to
Klipper. Returns a list of strings, unless the `JSON` parameter is given,
when it will return object details in json format.

When the `NAME` parameter is included, this defines an object to be excluded.

  - `NAME`: This parameter is required.  It is the identifier used by other
    commands in this module.
  - `CENTER`: An X,Y coordinate for the object.
  - `POLYGON`: An array of X,Y coordinates that provide an outline for the
    object.

When the `RESET` parameter is provided, all defined objects will be cleared, and
the `[exclude_object]` module will be reset.

#### `EXCLUDE_OBJECT_START`
`EXCLUDE_OBJECT_START NAME=object_name`:
This command takes a `NAME` parameter and denotes the start of the gcode for an
object on the current layer.

#### `EXCLUDE_OBJECT_END`
`EXCLUDE_OBJECT_END [NAME=object_name]`:
Denotes the end of the object's gcode for the layer. It is paired with
`EXCLUDE_OBJECT_START`. A `NAME` parameter is optional, and will only warn when
the provided name does not match the current object.

### [extruder]

The following commands are available if an
[extruder config section](Config_Reference.md#extruder) is enabled:

#### ACTIVATE_EXTRUDER
`ACTIVATE_EXTRUDER EXTRUDER=<config_name>`: In a printer with multiple
[extruder](Config_Reference.md#extruder) config sections, this command
changes the active hotend.

#### SET_PRESSURE_ADVANCE
`SET_PRESSURE_ADVANCE [EXTRUDER=<config_name>]
[ADVANCE=<pressure_advance>]
[SMOOTH_TIME=<pressure_advance_smooth_time>]`: Set pressure advance
parameters of an extruder stepper (as defined in an
[extruder](Config_Reference.md#extruder) or
[extruder_stepper](Config_Reference.md#extruder_stepper) config section).
If EXTRUDER is not specified, it defaults to the stepper defined in
the active hotend.

#### SET_EXTRUDER_ROTATION_DISTANCE
`SET_EXTRUDER_ROTATION_DISTANCE EXTRUDER=<config_name>
[DISTANCE=<distance>]`: Set a new value for the provided extruder
stepper's "rotation distance" (as defined in an
[extruder](Config_Reference.md#extruder) or
[extruder_stepper](Config_Reference.md#extruder_stepper) config section).
If the rotation distance is a negative number then the stepper motion
will be inverted (relative to the stepper direction specified in the
config file). Changed settings are not retained on Klipper reset. Use
with caution as small changes can result in excessive pressure between
extruder and hotend. Do proper calibration with filament before use.
If 'DISTANCE' value is not provided then this command will return the
current rotation distance.

#### SYNC_EXTRUDER_MOTION
`SYNC_EXTRUDER_MOTION EXTRUDER=<name> MOTION_QUEUE=<name>`: This
command will cause the stepper specified by EXTRUDER (as defined in an
[extruder](Config_Reference.md#extruder) or
[extruder_stepper](Config_Reference.md#extruder_stepper) config section)
to become synchronized to the movement of an extruder specified by
MOTION_QUEUE (as defined in an [extruder](Config_Reference.md#extruder)
config section). If MOTION_QUEUE is an empty string then the stepper
will be desynchronized from all extruder movement.

#### SET_EXTRUDER_STEP_DISTANCE
This command is deprecated and will be removed in the near future.

#### SYNC_STEPPER_TO_EXTRUDER
This command is deprecated and will be removed in the near future.

### [fan_generic]

The following command is available when a
[fan_generic config section](Config_Reference.md#fan_generic) is
enabled.

#### SET_FAN_SPEED
`SET_FAN_SPEED FAN=config_name SPEED=<speed>` This command sets the
speed of a fan. "speed" must be between 0.0 and 1.0.

### [filament_switch_sensor]

The following command is available when a
[filament_switch_sensor](Config_Reference.md#filament_switch_sensor)
or
[filament_motion_sensor](Config_Reference.md#filament_motion_sensor)
config section is enabled.

#### QUERY_FILAMENT_SENSOR
`QUERY_FILAMENT_SENSOR SENSOR=<sensor_name>`: Queries the current
status of the filament sensor. The data displayed on the terminal will
depend on the sensor type defined in the configuration.

#### SET_FILAMENT_SENSOR
`SET_FILAMENT_SENSOR SENSOR=<sensor_name> ENABLE=[0|1]`: Sets the
filament sensor on/off. If ENABLE is set to 0, the filament sensor
will be disabled, if set to 1 it is enabled.

### [firmware_retraction]

The following standard G-Code commands are available when the
[firmware_retraction config section](Config_Reference.md#firmware_retraction)
is enabled. These commands allow you to utilize the firmware
retraction feature available in many slicers, to reduce stringing
during non-extrusion moves from one part of the print to another.
Appropriately configuring pressure advance reduces the length of
retraction required.
- `G10`: Retracts the extruder using the currently configured
  parameters.
- `G11`: Unretracts the extruder using the currently configured
  parameters.

The following additional commands are also available.

#### SET_RETRACTION
`SET_RETRACTION [RETRACT_LENGTH=<mm>] [RETRACT_SPEED=<mm/s>]
[UNRETRACT_EXTRA_LENGTH=<mm>] [UNRETRACT_SPEED=<mm/s>]`: Adjust the
parameters used by firmware retraction. RETRACT_LENGTH determines the
length of filament to retract and unretract. The speed of retraction
is adjusted via RETRACT_SPEED, and is typically set relatively
high. The speed of unretraction is adjusted via UNRETRACT_SPEED, and
is not particularly critical, although often lower than RETRACT_SPEED.
In some cases it is useful to add a small amount of additional length
on unretraction, and this is set via UNRETRACT_EXTRA_LENGTH.
SET_RETRACTION is commonly set as part of slicer per-filament
configuration, as different filaments require different parameter
settings.

#### GET_RETRACTION
`GET_RETRACTION`: Queries the current parameters used by firmware
retraction and displays them on the terminal.

### [force_move]

The force_move module is automatically loaded, however some commands
require setting `enable_force_move` in the
[printer config](Config_Reference.md#force_move).

#### STEPPER_BUZZ
`STEPPER_BUZZ STEPPER=<config_name>`: Move the given stepper forward
one mm and then backward one mm, repeated 10 times. This is a
diagnostic tool to help verify stepper connectivity.

#### FORCE_MOVE
`FORCE_MOVE STEPPER=<config_name> DISTANCE=<value> VELOCITY=<value>
[ACCEL=<value>]`: This command will forcibly move the given stepper
the given distance (in mm) at the given constant velocity (in mm/s).
If ACCEL is specified and is greater than zero, then the given
acceleration (in mm/s^2) will be used; otherwise no acceleration is
performed. No boundary checks are performed; no kinematic updates are
made; other parallel steppers on an axis will not be moved. Use
caution as an incorrect command could cause damage! Using this command
will almost certainly place the low-level kinematics in an incorrect
state; issue a G28 afterwards to reset the kinematics. This command is
intended for low-level diagnostics and debugging.

#### SET_KINEMATIC_POSITION
`SET_KINEMATIC_POSITION [X=<value>] [Y=<value>] [Z=<value>]`: Force
the low-level kinematic code to believe the toolhead is at the given
cartesian position. This is a diagnostic and debugging command; use
SET_GCODE_OFFSET and/or G92 for regular axis transformations. If an
axis is not specified then it will default to the position that the
head was last commanded to. Setting an incorrect or invalid position
may lead to internal software errors. This command may invalidate
future boundary checks; issue a G28 afterwards to reset the
kinematics.

### [gcode]

The gcode module is automatically loaded.

#### RESTART
`RESTART`: This will cause the host software to reload its config and
perform an internal reset. This command will not clear error state
from the micro-controller (see FIRMWARE_RESTART) nor will it load new
software (see
[the FAQ](FAQ.md#how-do-i-upgrade-to-the-latest-software)).

#### FIRMWARE_RESTART
`FIRMWARE_RESTART`: This is similar to a RESTART command, but it also
clears any error state from the micro-controller.

#### STATUS
`STATUS`: Report the Klipper host software status.

#### HELP
`HELP`: Report the list of available extended G-Code commands.

### [gcode_arcs]

The following standard G-Code commands are available if a
[gcode_arcs config section](Config_Reference.md#gcode_arcs) is
enabled:
- Arc Move Clockwise (G2), Arc Move Counter-clockwise (G3): `G2|G3 [X<pos>] [Y<pos>] [Z<pos>]
  [E<pos>] [F<speed>] I<value> J<value>|I<value> K<value>|J<value> K<value>`
- Arc Plane Select: G17 (XY plane), G18 (XZ plane), G19 (YZ plane)

### [gcode_macro]

The following command is available when a
[gcode_macro config section](Config_Reference.md#gcode_macro) is
enabled (also see the
[command templates guide](Command_Templates.md)).

#### SET_GCODE_VARIABLE
`SET_GCODE_VARIABLE MACRO=<macro_name> VARIABLE=<name> VALUE=<value>`:
This command allows one to change the value of a gcode_macro variable
at run-time. The provided VALUE is parsed as a Python literal.

#### GET_GCODE_VARIABLE
`GET_GCODE_VARIABLE MACRO=<macro_name> VARIABLE=<name>`:
This command allows one to display the value of a gcode_macro variable
at run-time to the console. It is useful for debugging gcode macros.

### [gcode_move]

The gcode_move module is automatically loaded.

#### GET_POSITION
`GET_POSITION`: Return information on the current location of the
toolhead. See the developer documentation of
[GET_POSITION output](Code_Overview.md#coordinate-systems) for more
information.

#### SET_GCODE_OFFSET
`SET_GCODE_OFFSET [X=<pos>|X_ADJUST=<adjust>]
[Y=<pos>|Y_ADJUST=<adjust>] [Z=<pos>|Z_ADJUST=<adjust>] [MOVE=1
[MOVE_SPEED=<speed>]]`: Set a positional offset to apply to future
G-Code commands. This is commonly used to virtually change the Z bed
offset or to set nozzle XY offsets when switching extruders. For
example, if "SET_GCODE_OFFSET Z=0.2" is sent, then future G-Code moves
will have 0.2mm added to their Z height. If the X_ADJUST style
parameters are used, then the adjustment will be added to any existing
offset (eg, "SET_GCODE_OFFSET Z=-0.2" followed by "SET_GCODE_OFFSET
Z_ADJUST=0.3" would result in a total Z offset of 0.1). If "MOVE=1" is
specified then a toolhead move will be issued to apply the given
offset (otherwise the offset will take effect on the next absolute
G-Code move that specifies the given axis). If "MOVE_SPEED" is
specified then the toolhead move will be performed with the given
speed (in mm/s); otherwise the toolhead move will use the last
specified G-Code speed.

#### SAVE_GCODE_STATE
`SAVE_GCODE_STATE [NAME=<state_name>]`: Save the current g-code
coordinate parsing state. Saving and restoring the g-code state is
useful in scripts and macros. This command saves the current g-code
absolute coordinate mode (G90/G91), absolute extrude mode (M82/M83),
origin (G92), offset (SET_GCODE_OFFSET), speed override (M220),
extruder override (M221), move speed, current XYZ position, and
relative extruder "E" position. If NAME is provided it allows one to
name the saved state to the given string. If NAME is not provided it
defaults to "default".

#### RESTORE_GCODE_STATE
`RESTORE_GCODE_STATE [NAME=<state_name>] [MOVE=1
[MOVE_SPEED=<speed>]]`: Restore a state previously saved via
SAVE_GCODE_STATE. If "MOVE=1" is specified then a toolhead move will
be issued to move back to the previous XYZ position. If "MOVE_SPEED"
is specified then the toolhead move will be performed with the given
speed (in mm/s); otherwise the toolhead move will use the restored
g-code speed.

### [hall_filament_width_sensor]

The following commands are available when the
[tsl1401cl filament width sensor config section](Config_Reference.md#tsl1401cl_filament_width_sensor)
or [hall filament width sensor config section](Config_Reference.md#hall_filament_width_sensor)
is enabled (also see [TSLl401CL Filament Width Sensor](TSL1401CL_Filament_Width_Sensor.md)
and [Hall Filament Width Sensor](Hall_Filament_Width_Sensor.md)):

#### QUERY_FILAMENT_WIDTH
`QUERY_FILAMENT_WIDTH`: Return the current measured filament width.

#### RESET_FILAMENT_WIDTH_SENSOR
`RESET_FILAMENT_WIDTH_SENSOR`: Clear all sensor readings. Helpful
after filament change.

#### DISABLE_FILAMENT_WIDTH_SENSOR
`DISABLE_FILAMENT_WIDTH_SENSOR`: Turn off the filament width sensor
and stop using it for flow control.

#### ENABLE_FILAMENT_WIDTH_SENSOR
`ENABLE_FILAMENT_WIDTH_SENSOR`: Turn on the filament width sensor and
start using it for flow control.

#### QUERY_RAW_FILAMENT_WIDTH
`QUERY_RAW_FILAMENT_WIDTH`: Return the current ADC channel readings
and RAW sensor value for calibration points.

#### ENABLE_FILAMENT_WIDTH_LOG
`ENABLE_FILAMENT_WIDTH_LOG`: Turn on diameter logging.

#### DISABLE_FILAMENT_WIDTH_LOG
`DISABLE_FILAMENT_WIDTH_LOG`: Turn off diameter logging.

### [heaters]

The heaters module is automatically loaded if a heater is defined in
the config file.

#### TURN_OFF_HEATERS
`TURN_OFF_HEATERS`: Turn off all heaters.

#### TEMPERATURE_WAIT
`TEMPERATURE_WAIT SENSOR=<config_name> [MINIMUM=<target>]
[MAXIMUM=<target>]`: Wait until the given temperature sensor is at or
above the supplied MINIMUM and/or at or below the supplied MAXIMUM.

#### SET_HEATER_TEMPERATURE
`SET_HEATER_TEMPERATURE HEATER=<heater_name>
[TARGET=<target_temperature>]`: Sets the target temperature for a
heater. If a target temperature is not supplied, the target is 0.

#### COLD_EXTRUDE
`COLD_EXTRUDE HEATER=<heater_name> [ENABLE=<0 or 1>]
[MIN_EXTRUDE_TEMP=<min_extrude_temp>]: Enables or disables cold extrusion.
If neither ENABLE nor MIN_EXTRUDE_TEMP are supplied, it
will report the current state. If ENABLE is 0, cold extrusion is disabled,
if it is 1 it is enabled.

### [idle_timeout]

The idle_timeout module is automatically loaded.

#### SET_IDLE_TIMEOUT
`SET_IDLE_TIMEOUT [TIMEOUT=<timeout>]`: Allows the user to set the
idle timeout (in seconds).

### [input_shaper]

The following command is enabled if an
[input_shaper config section](Config_Reference.md#input_shaper) has
been enabled (also see the
[resonance compensation guide](Resonance_Compensation.md)).

#### SET_INPUT_SHAPER
`SET_INPUT_SHAPER [SHAPER_FREQ_X=<shaper_freq_x>]
[SHAPER_FREQ_Y=<shaper_freq_y>] [DAMPING_RATIO_X=<damping_ratio_x>]
[DAMPING_RATIO_Y=<damping_ratio_y>] [SHAPER_TYPE=<shaper>]
[SHAPER_TYPE_X=<shaper_type_x>] [SHAPER_TYPE_Y=<shaper_type_y>]`:
Modify input shaper parameters. Note that SHAPER_TYPE parameter resets
input shaper for both X and Y axes even if different shaper types have
been configured in [input_shaper] section. SHAPER_TYPE cannot be used
together with either of SHAPER_TYPE_X and SHAPER_TYPE_Y parameters.
See [config reference](Config_Reference.md#input_shaper) for more
details on each of these parameters.

### [manual_probe]

The manual_probe module is automatically loaded.

#### MANUAL_PROBE
`MANUAL_PROBE [SPEED=<speed>]`: Run a helper script useful for
measuring the height of the nozzle at a given location. If SPEED is
specified, it sets the speed of TESTZ commands (the default is
5mm/s). During a manual probe, the following additional commands are
available:
- `ACCEPT`: This command accepts the current Z position and concludes
  the manual probing tool.
- `ABORT`: This command terminates the manual probing tool.
- `TESTZ Z=<value>`: This command moves the nozzle up or down by the
  amount specified in "value". For example, `TESTZ Z=-.1` would move
  the nozzle down .1mm while `TESTZ Z=.1` would move the nozzle up
  .1mm. The value may also be `+`, `-`, `++`, or `--` to move the
  nozzle up or down an amount relative to previous attempts.

#### Z_ENDSTOP_CALIBRATE
`Z_ENDSTOP_CALIBRATE [SPEED=<speed>]`: Run a helper script useful for
calibrating a Z position_endstop config setting. See the MANUAL_PROBE
command for details on the parameters and the additional commands
available while the tool is active.

#### Z_OFFSET_APPLY_ENDSTOP
`Z_OFFSET_APPLY_ENDSTOP`: Take the current Z Gcode offset (aka,
babystepping), and subtract it from the stepper_z endstop_position.
This acts to take a frequently used babystepping value, and "make it
permanent". Requires a `SAVE_CONFIG` to take effect.

### [manual_stepper]

The following command is available when a
[manual_stepper config section](Config_Reference.md#manual_stepper) is
enabled.

#### MANUAL_STEPPER
`MANUAL_STEPPER STEPPER=config_name [ENABLE=[0|1]]
[SET_POSITION=<pos>] [SPEED=<speed>] [ACCEL=<accel>] [MOVE=<pos>
[STOP_ON_ENDSTOP=[1|2|-1|-2]] [SYNC=0]]`: This command will alter the
state of the stepper. Use the ENABLE parameter to enable/disable the
stepper. Use the SET_POSITION parameter to force the stepper to think
it is at the given position. Use the MOVE parameter to request a
movement to the given position. If SPEED and/or ACCEL is specified
then the given values will be used instead of the defaults specified
in the config file. If an ACCEL of zero is specified then no
acceleration will be performed. If STOP_ON_ENDSTOP=1 is specified then
the move will end early should the endstop report as triggered (use
STOP_ON_ENDSTOP=2 to complete the move without error even if the
endstop does not trigger, use -1 or -2 to stop when the endstop
reports not triggered). Normally future G-Code commands will be
scheduled to run after the stepper move completes, however if a manual
stepper move uses SYNC=0 then future G-Code movement commands may run
in parallel with the stepper movement.

### [mcp4018]

The following command is available when a
[mcp4018 config section](Config_Reference.md#mcp4018) is
enabled.

#### SET_DIGIPOT

`SET_DIGIPOT DIGIPOT=config_name WIPER=<value>`: This command will
change the current value of the digipot.  This value should typically
be between 0.0 and 1.0, unless a 'scale' is defined in the config.
When 'scale' is defined, then this value should be  between 0.0 and
'scale'.

### [led]

The following command is available when any of the
[led config sections](Config_Reference.md#leds) are enabled.

#### SET_LED
`SET_LED LED=<config_name> RED=<value> GREEN=<value> BLUE=<value>
WHITE=<value> [INDEX=<index>] [TRANSMIT=0] [SYNC=1]`: This sets the
LED output. Each color `<value>` must be between 0.0 and 1.0. The
WHITE option is only valid on RGBW LEDs. If the LED supports multiple
chips in a daisy-chain then one may specify INDEX to alter the color
of just the given chip (1 for the first chip, 2 for the second,
etc.). If INDEX is not provided then all LEDs in the daisy-chain will
be set to the provided color. If TRANSMIT=0 is specified then the
color change will only be made on the next SET_LED command that does
not specify TRANSMIT=0; this may be useful in combination with the
INDEX parameter to batch multiple updates in a daisy-chain. By
default, the SET_LED command will sync it's changes with other ongoing
gcode commands.  This can lead to undesirable behavior if LEDs are
being set while the printer is not printing as it will reset the idle
timeout. If careful timing is not needed, the optional SYNC=0
parameter can be specified to apply the changes without resetting the
idle timeout.

#### SET_LED_TEMPLATE
`SET_LED_TEMPLATE LED=<led_name> TEMPLATE=<template_name>
[<param_x>=<literal>] [INDEX=<index>]`: Assign a
[display_template](Config_Reference.md#display_template) to a given
[LED](Config_Reference.md#leds). For example, if one defined a
`[display_template my_led_template]` config section then one could
assign `TEMPLATE=my_led_template` here. The display_template should
produce a comma separated string containing four floating point
numbers corresponding to red, green, blue, and white color settings.
The template will be continuously evaluated and the LED will be
automatically set to the resulting colors. One may set
display_template parameters to use during template evaluation
(parameters will be parsed as Python literals). If INDEX is not
specified then all chips in the LED's daisy-chain will be set to the
template, otherwise only the chip with the given index will be
updated. If TEMPLATE is an empty string then this command will clear
any previous template assigned to the LED (one can then use `SET_LED`
commands to manage the LED's color settings).

### [output_pin]

The following command is available when an
[output_pin config section](Config_Reference.md#output_pin) is
enabled.

#### SET_PIN
`SET_PIN PIN=config_name VALUE=<value> [CYCLE_TIME=<cycle_time>]`: Set
the pin to the given output `VALUE`. VALUE should be 0 or 1 for
"digital" output pins. For PWM pins, set to a value between 0.0 and
1.0, or between 0.0 and `scale` if a scale is configured in the
output_pin config section.

Some pins (currently only "soft PWM" pins) support setting an explicit
cycle time using the CYCLE_TIME parameter (specified in seconds). Note
that the CYCLE_TIME parameter is not stored between SET_PIN commands
(any SET_PIN command without an explicit CYCLE_TIME parameter will use
the `cycle_time` specified in the output_pin config section).

### [palette2]

The following commands are available when the
[palette2 config section](Config_Reference.md#palette2) is enabled.

Palette prints work by embedding special OCodes (Omega Codes) in the
GCode file:
- `O1`...`O32`: These codes are read from the GCode stream and processed
  by this module and passed to the Palette 2 device.

The following additional commands are also available.

#### PALETTE_CONNECT
`PALETTE_CONNECT`: This command initializes the connection with the
Palette 2.

#### PALETTE_DISCONNECT
`PALETTE_DISCONNECT`: This command disconnects from the Palette 2.

#### PALETTE_CLEAR
`PALETTE_CLEAR`: This command instructs the Palette 2 to clear all of
the input and output paths of filament.

#### PALETTE_CUT
`PALETTE_CUT`: This command instructs the Palette 2 to cut the
filament currently loaded in the splice core.

#### PALETTE_SMART_LOAD
`PALETTE_SMART_LOAD`: This command start the smart load sequence on
the Palette 2. Filament is loaded automatically by extruding it the
distance calibrated on the device for the printer, and instructs the
Palette 2 once the loading has been completed. This command is the
same as pressing **Smart Load** directly on the Palette 2 screen after
the filament load is complete.

### [pid_calibrate]

The pid_calibrate module is automatically loaded if a heater is defined
in the config file.

#### PID_CALIBRATE
`PID_CALIBRATE HEATER=<config_name> TARGET=<temperature> [TOLERANCE=<tolerance>]
[WRITE_FILE=1] [PROFILE=<profile_name>]`: Perform a PID calibration test. The
specified heater will be enabled until the specified target temperature
is reached, and then the heater will be turned off and on for several
cycles. If the WRITE_FILE parameter is enabled, then the file
/tmp/heattest.txt will be created with a log of all temperature samples
taken during the test. TOLERANCE defaults to 0.02 if not passed in. The
tighter the tolerance the better the calibration result will be, but how
tight you can achieve depends on how clean your sensor readings are. low
noise readings might allow 0.01, to be used, while noisy reading might
require a value of 0.03 or higher. If PROFILE is specified, the calibration
results will be saved to the given profile, otherwise they will be saved to the
default profile.

### [pid_profile]

The PID_PROFILE module is automatically loaded if a heater is defined
in the config file.

#### PID_PROFILE
`PID_PROFILE LOAD=<profile_name> HEATER=<config_name> [DEFAULT=<profile_name>]
[VERBOSE=<verbosity>]`:
Loads the given PID_PROFILE for the specified heater. If DEFAULT is specified,
the Profile specified in DEFAULT will be loaded when then given Profile for LOAD
can't be found (like a getOrDefault method). If VERBOSE is set to FALSE,
no console outputs will be given.

`PID_PROFILE SAVE=<profile_name> HEATER=<config_name>`:
Saves the currently loaded profile of the specified heater to the config under
the given name.

`PID_PROFILE REMOVE=<profile_name> HEATER=<config_name>`:
Removes the given profile from the profiles List for the current session and config if SAVE_CONFIG is issued afterwards.

`PID_PROFILE SET_VALUES=<profile_name> TARGET=<target_temp> TOLERANCE=<tolerance>
CONTROL=<control_type> KP=<kp> KI=<ki> KD=<kd>`:
Creates a new profile with the given PID values, CONTROL must either be `pid` or
`pid_v`, TOLERANCE and TARGET must be specified to create a valid profile,
though the values themselves don't matter.



### [pause_resume]

The following commands are available when the
[pause_resume config section](Config_Reference.md#pause_resume) is
enabled:

#### PAUSE
`PAUSE`: Pauses the current print. The current position is captured
for restoration upon resume.

#### RESUME
`RESUME [VELOCITY=<value>]`: Resumes the print from a pause, first
restoring the previously captured position. The VELOCITY parameter
determines the speed at which the tool should return to the original
captured position.

#### CLEAR_PAUSE
`CLEAR_PAUSE`: Clears the current paused state without resuming the
print. This is useful if one decides to cancel a print after a
PAUSE. It is recommended to add this to your start gcode to make sure
the paused state is fresh for each print.

#### CANCEL_PRINT
`CANCEL_PRINT`: Cancels the current print.

### [print_stats]

The print_stats module is automatically loaded.

#### SET_PRINT_STATS_INFO
`SET_PRINT_STATS_INFO [TOTAL_LAYER=<total_layer_count>] [CURRENT_LAYER=
<current_layer>]`: Pass slicer info like layer act and total to Klipper.
Add `SET_PRINT_STATS_INFO [TOTAL_LAYER=<total_layer_count>]` to your
slicer start gcode section and `SET_PRINT_STATS_INFO [CURRENT_LAYER=
<current_layer>]` at the layer change gcode section to pass layer
information from your slicer to Klipper.

### [probe]

The following commands are available when a
[probe config section](Config_Reference.md#probe) or
[bltouch config section](Config_Reference.md#bltouch) is enabled (also
see the [probe calibrate guide](Probe_Calibrate.md)).

#### PROBE
`PROBE [PROBE_SPEED=<mm/s>] [LIFT_SPEED=<mm/s>] [SAMPLES=<count>]
[SAMPLE_RETRACT_DIST=<mm>] [SAMPLES_TOLERANCE=<mm>]
[SAMPLES_TOLERANCE_RETRIES=<count>] [SAMPLES_RESULT=median|average]`:
Move the nozzle downwards until the probe triggers. If any of the
optional parameters are provided they override their equivalent
setting in the [probe config section](Config_Reference.md#probe).

#### QUERY_PROBE
`QUERY_PROBE`: Report the current status of the probe ("triggered" or
"open").

#### PROBE_ACCURACY
`PROBE_ACCURACY [PROBE_SPEED=<mm/s>] [SAMPLES=<count>]
[SAMPLE_RETRACT_DIST=<mm>]`: Calculate the maximum, minimum, average,
median, and standard deviation of multiple probe samples. By default,
10 SAMPLES are taken. Otherwise the optional parameters default to
their equivalent setting in the probe config section.

#### PROBE_CALIBRATE
`PROBE_CALIBRATE [SPEED=<speed>] [<probe_parameter>=<value>]`: Run a
helper script useful for calibrating the probe's z_offset. See the
PROBE command for details on the optional probe parameters. See the
MANUAL_PROBE command for details on the SPEED parameter and the
additional commands available while the tool is active. Please note,
the PROBE_CALIBRATE command uses the speed variable to move in XY
direction as well as Z.

#### Z_OFFSET_APPLY_PROBE
`Z_OFFSET_APPLY_PROBE`: Take the current Z Gcode offset (aka,
babystepping), and subtract if from the probe's z_offset.  This acts
to take a frequently used babystepping value, and "make it permanent".
Requires a `SAVE_CONFIG` to take effect.

### [query_adc]

The query_adc module is automatically loaded.

#### QUERY_ADC
`QUERY_ADC [NAME=<config_name>] [PULLUP=<value>]`: Report the last
analog value received for a configured analog pin. If NAME is not
provided, the list of available adc names are reported. If PULLUP is
provided (as a value in Ohms), the raw analog value along with the
equivalent resistance given that pullup is reported.

### [query_endstops]

The query_endstops module is automatically loaded. The following
standard G-Code commands are currently available, but using them is
not recommended:
- Get Endstop Status: `M119` (Use QUERY_ENDSTOPS instead.)

#### QUERY_ENDSTOPS
`QUERY_ENDSTOPS`: Probe the axis endstops and report if they are
"triggered" or in an "open" state. This command is typically used to
verify that an endstop is working correctly.

### [resonance_tester]

The following commands are available when a
[resonance_tester config section](Config_Reference.md#resonance_tester)
is enabled (also see the
[measuring resonances guide](Measuring_Resonances.md)).

#### MEASURE_AXES_NOISE
`MEASURE_AXES_NOISE`: Measures and outputs the noise for all axes of
all enabled accelerometer chips.

#### TEST_RESONANCES
`TEST_RESONANCES AXIS=<axis> OUTPUT=<resonances,raw_data>
[NAME=<name>] [FREQ_START=<min_freq>] [FREQ_END=<max_freq>]
[HZ_PER_SEC=<hz_per_sec>] [CHIPS=<adxl345_chip_name>]
[POINT=x,y,z] [INPUT_SHAPING=[<0:1>]]`: Runs the resonance
test in all configured probe points for the requested "axis" and
measures the acceleration using the accelerometer chips configured for
the respective axis. "axis" can either be X or Y, or specify an
arbitrary direction as `AXIS=dx,dy`, where dx and dy are floating
point numbers defining a direction vector (e.g. `AXIS=X`, `AXIS=Y`, or
`AXIS=1,-1` to define a diagonal direction). Note that `AXIS=dx,dy`
and `AXIS=-dx,-dy` is equivalent. `adxl345_chip_name` can be one or
more configured adxl345 chip,delimited with comma, for example
`CHIPS="adxl345, adxl345 rpi"`. Note that `adxl345` can be omitted from
named adxl345 chips. If POINT is specified it will override the point(s)
configured in `[resonance_tester]`. If `INPUT_SHAPING=0` or not set(default),
disables input shaping for the resonance testing, because
it is not valid to run the resonance testing with the input shaper
enabled. `OUTPUT` parameter is a comma-separated list of which outputs
will be written. If `raw_data` is requested, then the raw
accelerometer data is written into a file or a series of files
`/tmp/raw_data_<axis>_[<chip_name>_][<point>_]<name>.csv` with
(`<point>_` part of the name generated only if more than 1 probe point
is configured or POINT is specified). If `resonances` is specified, the
frequency response is calculated (across all probe points) and written into
`/tmp/resonances_<axis>_<name>.csv` file. If unset, OUTPUT defaults to
`resonances`, and NAME defaults to the current time in
"YYYYMMDD_HHMMSS" format.

#### SHAPER_CALIBRATE
`SHAPER_CALIBRATE [AXIS=<axis>] [NAME=<name>] [FREQ_START=<min_freq>]
[FREQ_END=<max_freq>] [HZ_PER_SEC=<hz_per_sec>] [CHIPS=<adxl345_chip_name>]
[MAX_SMOOTHING=<max_smoothing>]`: Similarly to `TEST_RESONANCES`, runs
the resonance test as configured, and tries to find the optimal
parameters for the input shaper for the requested axis (or both X and
Y axes if `AXIS` parameter is unset). If `MAX_SMOOTHING` is unset, its
value is taken from `[resonance_tester]` section, with the default
being unset. See the
[Max smoothing](Measuring_Resonances.md#max-smoothing) of the
measuring resonances guide for more information on the use of this
feature. The results of the tuning are printed to the console, and the
frequency responses and the different input shapers values are written
to a CSV file(s) `/tmp/calibration_data_<axis>_<name>.csv`. Unless
specified, NAME defaults to the current time in "YYYYMMDD_HHMMSS"
format. Note that the suggested input shaper parameters can be
persisted in the config by issuing `SAVE_CONFIG` command, and if
`[input_shaper]` was already enabled previously, these parameters
take effect immediately.

### [respond]

The following standard G-Code commands are available when the
[respond config section](Config_Reference.md#respond) is enabled:
- `M118 <message>`: echo the message prepended with the configured
  default prefix (or `echo: ` if no prefix is configured).

The following additional commands are also available.

#### RESPOND
- `RESPOND MSG="<message>"`: echo the message prepended with the
  configured default prefix (or `echo: ` if no prefix is configured).
- `RESPOND TYPE=echo MSG="<message>"`: echo the message prepended with
  `echo: `.
- `RESPOND TYPE=echo_no_space MSG="<message>"`: echo the message prepended with
  `echo:` without a space between prefix and message, helpful for compatibility with some octoprint plugins that expect very specific formatting.
- `RESPOND TYPE=command MSG="<message>"`: echo the message prepended
  with `// `.  OctoPrint can be configured to respond to these messages
  (e.g.  `RESPOND TYPE=command MSG=action:pause`).
- `RESPOND TYPE=error MSG="<message>"`: echo the message prepended
  with `!! `.
- `RESPOND PREFIX=<prefix> MSG="<message>"`: echo the message
  prepended with `<prefix>`. (The `PREFIX` parameter will take
  priority over the `TYPE` parameter)

### [save_variables]

The following command is enabled if a
[save_variables config section](Config_Reference.md#save_variables)
has been enabled.

#### SAVE_VARIABLE
`SAVE_VARIABLE VARIABLE=<name> VALUE=<value>`: Saves the variable to
disk so that it can be used across restarts. All stored variables are
loaded into the `printer.save_variables.variables` dict at startup and
can be used in gcode macros. The provided VALUE is parsed as a Python
literal.

### [screws_tilt_adjust]

The following commands are available when the
[screws_tilt_adjust config section](Config_Reference.md#screws_tilt_adjust)
is enabled (also see the
[manual level guide](Manual_Level.md#adjusting-bed-leveling-screws-using-the-bed-probe)).

#### SCREWS_TILT_CALCULATE
`SCREWS_TILT_CALCULATE [DIRECTION=CW|CCW] [MAX_DEVIATION=<value>]
[HORIZONTAL_MOVE_Z=<value>] [<probe_parameter>=<value>]`: This command will
invoke the bed screws adjustment tool. It will command the nozzle to different
locations (as defined in the config file) probing the z height and calculate
the number of knob turns to adjust the bed level. If DIRECTION is specified,
the knob turns will all be in the same direction, clockwise (CW) or
counterclockwise (CCW). See the PROBE command for details on the optional probe
parameters. IMPORTANT: You MUST always do a G28 before using this command. If
MAX_DEVIATION is specified, the command will raise a gcode error if any
difference in the screw height relative to the base screw height is greater
than the value provided. The optional `HORIZONTAL_MOVE_Z` value overrides the
`horizontal_move_z` option specified in the config file.

### [sdcard_loop]

When the [sdcard_loop config section](Config_Reference.md#sdcard_loop)
is enabled, the following extended commands are available.

#### SDCARD_LOOP_BEGIN
`SDCARD_LOOP_BEGIN COUNT=<count>`: Begin a looped section in the SD
print. A count of 0 indicates that the section should be looped
indefinitely.

#### SDCARD_LOOP_END
`SDCARD_LOOP_END`: End a looped section in the SD print.

#### SDCARD_LOOP_DESIST
`SDCARD_LOOP_DESIST`: Complete existing loops without further
iterations.

### [servo]

The following commands are available when a
[servo config section](Config_Reference.md#servo) is enabled.

#### SET_SERVO
`SET_SERVO SERVO=config_name [ANGLE=<degrees> | WIDTH=<seconds>]`: Set
the servo position to the given angle (in degrees) or pulse width (in
seconds). Use `WIDTH=0` to disable the servo output.

### [skew_correction]

The following commands are available when the
[skew_correction config section](Config_Reference.md#skew_correction)
is enabled (also see the [Skew Correction](Skew_Correction.md) guide).

#### SET_SKEW
`SET_SKEW [XY=<ac_length,bd_length,ad_length>] [XZ=<ac,bd,ad>]
[YZ=<ac,bd,ad>] [CLEAR=<0|1>]`: Configures the [skew_correction]
module with measurements (in mm) taken from a calibration print.  One
may enter measurements for any combination of planes, planes not
entered will retain their current value. If `CLEAR=1` is entered then
all skew correction will be disabled.

#### GET_CURRENT_SKEW
`GET_CURRENT_SKEW`: Reports the current printer skew for each plane in
both radians and degrees. The skew is calculated based on parameters
provided via the `SET_SKEW` gcode.

#### CALC_MEASURED_SKEW
`CALC_MEASURED_SKEW [AC=<ac_length>] [BD=<bd_length>]
[AD=<ad_length>]`: Calculates and reports the skew (in radians and
degrees) based on a measured print. This can be useful for determining
the printer's current skew after correction has been applied. It may
also be useful before correction is applied to determine if skew
correction is necessary. See [Skew Correction](Skew_Correction.md) for
details on skew calibration objects and measurements.

#### SKEW_PROFILE
`SKEW_PROFILE [LOAD=<name>] [SAVE=<name>] [REMOVE=<name>]`: Profile
management for skew_correction. LOAD will restore skew state from the
profile matching the supplied name. SAVE will save the current skew
state to a profile matching the supplied name. Remove will delete the
profile matching the supplied name from persistent memory. Note that
after SAVE or REMOVE operations have been run the SAVE_CONFIG gcode
must be run to make the changes to persistent memory permanent.

### [smart_effector]

Several commands are available when a
[smart_effector config section](Config_Reference.md#smart_effector) is enabled.
Be sure to check the official documentation for the Smart Effector on the
[Duet3D Wiki](https://duet3d.dozuki.com/Wiki/Smart_effector_and_carriage_adapters_for_delta_printer)
before changing the Smart Effector parameters. Also check the
[probe calibration guide](Probe_Calibrate.md).

#### SET_SMART_EFFECTOR
`SET_SMART_EFFECTOR [SENSITIVITY=<sensitivity>] [ACCEL=<accel>]
[RECOVERY_TIME=<time>]`: Set the Smart Effector parameters. When
`SENSITIVITY` is specified, the respective value is written to the
SmartEffector EEPROM (requires `control_pin` to be provided).
Acceptable `<sensitivity>` values are 0..255, the default is 50. Lower
values require less nozzle contact force to trigger (but there is a
higher risk of false triggering due to vibrations during probing), and
higher values reduce false triggering (but require larger contact
force to trigger). Since the sensitivity is written to EEPROM, it is
preserved after the shutdown, and so it does not need to be configured
on every printer startup. `ACCEL` and `RECOVERY_TIME` allow to
override the corresponding parameters at run-time, see the
[config section](Config_Reference.md#smart_effector) of Smart Effector
for more info on those parameters.

#### RESET_SMART_EFFECTOR
`RESET_SMART_EFFECTOR`: Resets Smart Effector sensitivity to its factory
settings. Requires `control_pin` to be provided in the config section.

### [stepper_enable]

The stepper_enable module is automatically loaded.

#### SET_STEPPER_ENABLE
`SET_STEPPER_ENABLE STEPPER=<config_name> ENABLE=[0|1]`: Enable or
disable only the given stepper. This is a diagnostic and debugging
tool and must be used with care. Disabling an axis motor does not
reset the homing information. Manually moving a disabled stepper may
cause the machine to operate the motor outside of safe limits. This
can lead to damage to axis components, hot ends, and print surface.

### [temperature_fan]

The following command is available when a
[temperature_fan config section](Config_Reference.md#temperature_fan)
is enabled.

#### SET_TEMPERATURE_FAN_TARGET
`SET_TEMPERATURE_FAN_TARGET temperature_fan=<temperature_fan_name>
[target=<target_temperature>] [min_speed=<min_speed>]
[max_speed=<max_speed>]`: Sets the target temperature for a
temperature_fan. If a target is not supplied, it is set to the
specified temperature in the config file. If speeds are not supplied,
no change is applied.

### [tmcXXXX]

The following commands are available when any of the
[tmcXXXX config sections](Config_Reference.md#tmc-stepper-driver-configuration)
are enabled.

#### DUMP_TMC
`DUMP_TMC STEPPER=<name> [REGISTER=<name>]`: This command will read all TMC
driver registers and report their values. If a REGISTER is provided, only
the specified register will be dumped.

#### INIT_TMC
`INIT_TMC STEPPER=<name>`: This command will initialize the TMC
registers. Needed to re-enable the driver if power to the chip is
turned off then back on.

#### SET_TMC_CURRENT
`SET_TMC_CURRENT STEPPER=<name> CURRENT=<amps> HOLDCURRENT=<amps>`:
This will adjust the run and hold currents of the TMC driver.
`HOLDCURRENT` is not applicable to tmc2660 drivers.
When used on a driver which has the `globalscaler` field (tmc5160 and tmc2240),
if StealthChop2 is used, the stepper must be held at standstill for >130ms so
that the driver executes the AT#1 calibration.

#### SET_TMC_FIELD
`SET_TMC_FIELD STEPPER=<name> FIELD=<field> VALUE=<value> VELOCITY=<value>`:
This will alter the value of the specified register field of the TMC driver.
This command is intended for low-level diagnostics and debugging only
because changing the fields during run-time can lead to undesired and
potentially dangerous behavior of your printer. Permanent changes
should be made using the printer configuration file instead. No sanity
checks are performed for the given values.
A VELOCITY can also be specified instead of a VALUE. This velocity is
converted to the 20bit TSTEP based value representation. Only use the VELOCITY
argument for fields that represent velocities.

### [toolhead]

The toolhead module is automatically loaded.

#### SET_VELOCITY_LIMIT
`SET_VELOCITY_LIMIT [VELOCITY=<value>] [ACCEL=<value>]
[ACCEL_TO_DECEL=<value>] [SQUARE_CORNER_VELOCITY=<value>]`: Modify the
printer's velocity limits.

### [tuning_tower]

The tuning_tower module is automatically loaded.

#### TUNING_TOWER
`TUNING_TOWER COMMAND=<command> PARAMETER=<name> START=<value>
[SKIP=<value>] [FACTOR=<value> [BAND=<value>]] | [STEP_DELTA=<value>
STEP_HEIGHT=<value>]`: A tool for tuning a parameter on each Z height
during a print. The tool will run the given `COMMAND` with the given
`PARAMETER` assigned to a value that varies with `Z` according to a
formula. Use `FACTOR` if you will use a ruler or calipers to measure
the Z height of the optimum value, or `STEP_DELTA` and `STEP_HEIGHT`
if the tuning tower model has bands of discrete values as is common
with temperature towers. If `SKIP=<value>` is specified, the tuning
process doesn't begin until Z height `<value>` is reached, and below
that the value will be set to `START`; in this case, the `z_height`
used in the formulas below is actually `max(z - skip, 0)`.  There are
three possible combinations of options:
- `FACTOR`: The value changes at a rate of `factor` per millimeter.
  The formula used is: `value = start + factor * z_height`. You can
  plug the optimum Z height directly into the formula to determine the
  optimum parameter value.
- `FACTOR` and `BAND`: The value changes at an average rate of
  `factor` per millimeter, but in discrete bands where the adjustment
  will only be made every `BAND` millimeters of Z height.
  The formula used is:
  `value = start + factor * ((floor(z_height / band) + .5) * band)`.
- `STEP_DELTA` and `STEP_HEIGHT`: The value changes by `STEP_DELTA`
  every `STEP_HEIGHT` millimeters. The formula used is:
  `value = start + step_delta * floor(z_height / step_height)`.
  You can simply count bands or read tuning tower labels to determine
  the optimum value.

### [virtual_sdcard]

Klipper supports the following standard G-Code commands if the
[virtual_sdcard config section](Config_Reference.md#virtual_sdcard) is
enabled:
- List SD card: `M20`
- Initialize SD card: `M21`
- Select SD file: `M23 <filename>`
- Start/resume SD print: `M24`
- Pause SD print: `M25`
- Set SD position: `M26 S<offset>`
- Report SD print status: `M27`

In addition, the following extended commands are available when the
"virtual_sdcard" config section is enabled.

#### SDCARD_PRINT_FILE
`SDCARD_PRINT_FILE FILENAME=<filename>`: Load a file and start SD
print.

#### SDCARD_RESET_FILE
`SDCARD_RESET_FILE`: Unload file and clear SD state.

### [axis_twist_compensation]

The following commands are available when the
[axis_twist_compensation config
section](Config_Reference.md#axis_twist_compensation) is enabled.

#### AXIS_TWIST_COMPENSATION_CALIBRATE
<<<<<<< HEAD
`AXIS_TWIST_COMPENSATION_CALIBRATE [N_POINTS=<value>]`: Initiates the X twist calibration
wizard. `N_POINTS` specifies the number of points along the X axis to calibrate
at and defaults to 3.

#### AXIS_TWIST_COMPENSATION_CLEAR
`AXIS_TWIST_COMPENSATION_CLEAR`: Clears the current compensation values.
=======
`AXIS_TWIST_COMPENSATION_CALIBRATE [SAMPLE_COUNT=<value>]`: Initiates the X
twist calibration wizard. `SAMPLE_COUNT` specifies the number of points along
the X axis to calibrate at and defaults to 3.
>>>>>>> ed66982b

### [z_thermal_adjust]

The following commands are available when the
[z_thermal_adjust config section](Config_Reference.md#z_thermal_adjust)
is enabled.

#### SET_Z_THERMAL_ADJUST
`SET_Z_THERMAL_ADJUST [ENABLE=<0:1>] [TEMP_COEFF=<value>] [REF_TEMP=<value>]`:
Enable or disable the Z thermal adjustment with `ENABLE`. Disabling does not
remove any adjustment already applied, but will freeze the current adjustment
value - this prevents potentially unsafe downward Z movement. Re-enabling can
potentially cause upward tool movement as the adjustment is updated and applied.
`TEMP_COEFF` allows run-time tuning of the adjustment temperature coefficient
(i.e. the `TEMP_COEFF` config parameter). `TEMP_COEFF` values are not saved to
the config. `REF_TEMP` manually overrides the reference temperature typically
set during homing (for use in e.g. non-standard homing routines) - will be reset
automatically upon homing.

### [z_tilt]

The following commands are available when the
[z_tilt config section](Config_Reference.md#z_tilt) is enabled.

#### Z_TILT_ADJUST
`Z_TILT_ADJUST [HORIZONTAL_MOVE_Z=<value>] [<probe_parameter>=<value>]`: This
command will probe the points specified in the config and then make independent
adjustments to each Z stepper to compensate for tilt. See the PROBE command for
details on the optional probe parameters. The optional `HORIZONTAL_MOVE_Z`
value overrides the `horizontal_move_z` option specified in the config file.<|MERGE_RESOLUTION|>--- conflicted
+++ resolved
@@ -1393,18 +1393,12 @@
 section](Config_Reference.md#axis_twist_compensation) is enabled.
 
 #### AXIS_TWIST_COMPENSATION_CALIBRATE
-<<<<<<< HEAD
 `AXIS_TWIST_COMPENSATION_CALIBRATE [N_POINTS=<value>]`: Initiates the X twist calibration
 wizard. `N_POINTS` specifies the number of points along the X axis to calibrate
 at and defaults to 3.
 
 #### AXIS_TWIST_COMPENSATION_CLEAR
 `AXIS_TWIST_COMPENSATION_CLEAR`: Clears the current compensation values.
-=======
-`AXIS_TWIST_COMPENSATION_CALIBRATE [SAMPLE_COUNT=<value>]`: Initiates the X
-twist calibration wizard. `SAMPLE_COUNT` specifies the number of points along
-the X axis to calibrate at and defaults to 3.
->>>>>>> ed66982b
 
 ### [z_thermal_adjust]
 
