--- conflicted
+++ resolved
@@ -1509,7 +1509,6 @@
 #### SDCARD_RESET_FILE
 `SDCARD_RESET_FILE`: Unload file and clear SD state.
 
-<<<<<<< HEAD
 ### [axis_twist_compensation]
 
 The following commands are available when the
@@ -1528,8 +1527,6 @@
 `AXIS_TWIST_COMPENSATION_LOAD`: Loads the twist compensation values from the
 config.
 
-=======
->>>>>>> 40728e92
 ### [z_thermal_adjust]
 
 The following commands are available when the
