# PWM and digital output pin handling
#
# Copyright (C) 2017-2024  Kevin O'Connor <kevin@koconnor.net>
#
# This file may be distributed under the terms of the GNU GPLv3 license.

PIN_MIN_TIME = 0.100
RESEND_HOST_TIME = 0.300 + PIN_MIN_TIME
MAX_SCHEDULE_TIME = 5.0

class PrinterOutputPin:
    def __init__(self, config):
        self.printer = config.get_printer()
        ppins = self.printer.lookup_object('pins')
        # Determine pin type
        self.is_pwm = config.getboolean('pwm', False)
        if self.is_pwm:
            self.mcu_pin = ppins.setup_pin('pwm', config.get('pin'))
            cycle_time = config.getfloat('cycle_time', 0.100, above=0.,
                                         maxval=MAX_SCHEDULE_TIME)
            hardware_pwm = config.getboolean('hardware_pwm', False)
            self.mcu_pin.setup_cycle_time(cycle_time, hardware_pwm)
            self.scale = config.getfloat('scale', 1., above=0.)
        else:
            self.mcu_pin = ppins.setup_pin('digital_out', config.get('pin'))
            self.scale = 1.
        self.last_print_time = 0.
        # Support mcu checking for maximum duration
        self.reactor = self.printer.get_reactor()
        self.resend_timer = None
        self.resend_interval = 0.
        max_mcu_duration = config.getfloat('maximum_mcu_duration', 0.,
                                           minval=0.500,
                                           maxval=MAX_SCHEDULE_TIME)
        self.mcu_pin.setup_max_duration(max_mcu_duration)
        if max_mcu_duration:
            config.deprecate('maximum_mcu_duration')
            self.resend_interval = max_mcu_duration - RESEND_HOST_TIME
        # Determine start and shutdown values
        static_value = config.getfloat('static_value', None,
                                       minval=0., maxval=self.scale)
        if static_value is not None:
            config.deprecate('static_value')
            self.last_value = self.shutdown_value = static_value / self.scale
        else:
            self.last_value = config.getfloat(
                'value', 0., minval=0., maxval=self.scale) / self.scale
            self.shutdown_value = config.getfloat(
                'shutdown_value', 0., minval=0., maxval=self.scale) / self.scale
        self.mcu_pin.setup_start_value(self.last_value, self.shutdown_value)
        # Register commands
        pin_name = config.get_name().split()[1]
        gcode = self.printer.lookup_object('gcode')
        gcode.register_mux_command("SET_PIN", "PIN", pin_name,
                                   self.cmd_SET_PIN,
                                   desc=self.cmd_SET_PIN_help)
    def get_status(self, eventtime):
        return {'value': self.last_value}
<<<<<<< HEAD
    def _set_pin(self, print_time, value, cycle_time, is_resend=False):
        if (value == self.last_value
                and cycle_time == self.last_cycle_time
                and not is_resend):
=======
    def _set_pin(self, print_time, value, is_resend=False):
        if value == self.last_value and not is_resend:
>>>>>>> 43a9685c
            return
        print_time = max(print_time, self.last_print_time + PIN_MIN_TIME)
        if self.is_pwm:
            self.mcu_pin.set_pwm(print_time, value)
        else:
            self.mcu_pin.set_digital(print_time, value)
        self.last_value = value
        self.last_print_time = print_time
        if self.resend_interval and self.resend_timer is None:
            self.resend_timer = self.reactor.register_timer(
                self._resend_current_val, self.reactor.NOW)
    cmd_SET_PIN_help = "Set the value of an output pin"
    def cmd_SET_PIN(self, gcmd):
        # Read requested value
        value = gcmd.get_float('VALUE', minval=0., maxval=self.scale)
        value /= self.scale
        if not self.is_pwm and value not in [0., 1.]:
            raise gcmd.error("Invalid pin value")
        # Obtain print_time and apply requested settings
        toolhead = self.printer.lookup_object('toolhead')
        toolhead.register_lookahead_callback(
            lambda print_time: self._set_pin(print_time, value))

    def _resend_current_val(self, eventtime):
        if self.last_value == self.shutdown_value:
            self.reactor.unregister_timer(self.resend_timer)
            self.resend_timer = None
            return self.reactor.NEVER

        systime = self.reactor.monotonic()
        print_time = self.mcu_pin.get_mcu().estimated_print_time(systime)
        time_diff = (self.last_print_time + self.resend_interval) - print_time
        if time_diff > 0.:
            # Reschedule for resend time
            return systime + time_diff
        self._set_pin(print_time + PIN_MIN_TIME, self.last_value, True)
        return systime + self.resend_interval

def load_config_prefix(config):
    return PrinterOutputPin(config)<|MERGE_RESOLUTION|>--- conflicted
+++ resolved
@@ -56,15 +56,8 @@
                                    desc=self.cmd_SET_PIN_help)
     def get_status(self, eventtime):
         return {'value': self.last_value}
-<<<<<<< HEAD
-    def _set_pin(self, print_time, value, cycle_time, is_resend=False):
-        if (value == self.last_value
-                and cycle_time == self.last_cycle_time
-                and not is_resend):
-=======
     def _set_pin(self, print_time, value, is_resend=False):
         if value == self.last_value and not is_resend:
->>>>>>> 43a9685c
             return
         print_time = max(print_time, self.last_print_time + PIN_MIN_TIME)
         if self.is_pwm:
