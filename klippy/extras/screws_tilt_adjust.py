# Helper script to adjust bed screws tilt using Z probe
#
# Copyright (C) 2019  Rui Caridade <rui.mcbc@gmail.com>
# Copyright (C) 2021  Matthew Lloyd <github@matthewlloyd.net>
#
# This file may be distributed under the terms of the GNU GPLv3 license.
import math
from . import probe

class ScrewsTiltAdjust:
    def __init__(self, config):
        self.config = config
        self.printer = config.get_printer()
        self.screws = []
        self.results = []
        self.max_diff = None
        self.max_diff_error = False
        # Read config
        for i in range(99):
            prefix = "screw%d" % (i + 1,)
            if config.get(prefix, None) is None:
                break
            screw_coord = config.getfloatlist(prefix, count=2)
            screw_name = "screw at %.3f,%.3f" % screw_coord
            screw_name = config.get(prefix + "_name", screw_name)
            self.screws.append((screw_coord, screw_name))
        if len(self.screws) < 3:
            raise config.error("screws_tilt_adjust: Must have "
                               "at least three screws")
        self.threads = {'CW-M3': 0, 'CCW-M3': 1, 'CW-M4': 2, 'CCW-M4': 3,
                        'CW-M5': 4, 'CCW-M5': 5, 'CW-M6': 6, 'CCW-M6': 7}
        self.thread = config.getchoice('screw_thread', self.threads,
                                       default='CW-M3')
        # Initialize ProbePointsHelper
        points = [coord for coord, name in self.screws]
        self.probe_helper = probe.ProbePointsHelper(self.config,
                                                    self.probe_finalize,
                                                    default_points=points)
        self.probe_helper.minimum_points(3)
        # Register command
        self.gcode = self.printer.lookup_object('gcode')
        self.gcode.register_command("SCREWS_TILT_CALCULATE",
                                    self.cmd_SCREWS_TILT_CALCULATE,
                                    desc=self.cmd_SCREWS_TILT_CALCULATE_help)
    cmd_SCREWS_TILT_CALCULATE_help = "Tool to help adjust bed leveling " \
                                     "screws by calculating the number " \
                                     "of turns to level it."

    def cmd_SCREWS_TILT_CALCULATE(self, gcmd):
        self.max_diff = gcmd.get_float("MAX_DEVIATION", None)
        # Option to force all turns to be in the given direction (CW or CCW)
        direction = gcmd.get("DIRECTION", default=None)
        if direction is not None:
            direction = direction.upper()
            if direction not in ('CW', 'CCW'):
                raise gcmd.error(
                    "Error on '%s': DIRECTION must be either CW or CCW" % (
                        gcmd.get_commandline(),))
        self.direction = direction
        self.probe_helper.start_probe(gcmd)

    def get_status(self, eventtime):
        return {'error': self.max_diff_error,
<<<<<<< HEAD
                'max_diff': self.max_diff,
                'results': self.results}
=======
            'max_deviation': self.max_diff,
            'results': self.results}
>>>>>>> 2aa89a45

    def probe_finalize(self, offsets, positions):
        self.results = {}
        self.max_diff_error = False
        # Factors used for CW-M3, CCW-M3, CW-M4, CCW-M4, CW-M5, CCW-M5, CW-M6
        #and CCW-M6
        threads_factor = {0: 0.5, 1: 0.5, 2: 0.7, 3: 0.7, 4: 0.8, 5: 0.8,
        6: 1.0, 7: 1.0}
        is_clockwise_thread = (self.thread & 1) == 0
        screw_diff = []
        # Process the read Z values
        if self.direction is not None:
            # Lowest or highest screw is the base position used for comparison
            use_max = ((is_clockwise_thread and self.direction == 'CW')
                    or (not is_clockwise_thread and self.direction == 'CCW'))
            min_or_max = max if use_max else min
            i_base, z_base = min_or_max(
                enumerate([pos[2] for pos in positions]), key=lambda v: v[1])
        else:
            # First screw is the base position used for comparison
            i_base, z_base = 0, positions[0][2]
        # Provide the user some information on how to read the results
        self.gcode.respond_info("01:20 means 1 full turn and 20 minutes, "
                                "CW=clockwise, CCW=counter-clockwise")
        for i, screw in enumerate(self.screws):
            z = positions[i][2]
            coord, name = screw
            if i == i_base:
                # Show the results
                self.gcode.respond_info(
                    "%s : x=%.1f, y=%.1f, z=%.5f" %
                    (name + ' (base)', coord[0], coord[1], z))
                sign = "CW" if is_clockwise_thread else "CCW"
                self.results["screw%d" % (i + 1,)] = {'z': z, 'sign': sign,
                    'adjust': '00:00', 'is_base': True}
            else:
                # Calculate how knob must be adjusted for other positions
                diff = z_base - z
                screw_diff.append(abs(diff))
                if abs(diff) < 0.001:
                    adjust = 0
                else:
                    adjust = diff / threads_factor.get(self.thread, 0.5)
                if is_clockwise_thread:
                    sign = "CW" if adjust >= 0 else "CCW"
                else:
                    sign = "CCW" if adjust >= 0 else "CW"
                adjust = abs(adjust)
                full_turns = math.trunc(adjust)
                decimal_part = adjust - full_turns
                minutes = round(decimal_part * 60, 0)
                # Show the results
                self.gcode.respond_info(
                    "%s : x=%.1f, y=%.1f, z=%.5f : adjust %s %02d:%02d" %
                    (name, coord[0], coord[1], z, sign, full_turns, minutes))
                self.results["screw%d" % (i + 1,)] = {'z': z, 'sign': sign,
                    'adjust':"%02d:%02d" % (full_turns, minutes),
                    'is_base': False}
        if self.max_diff and any((d > self.max_diff) for d in screw_diff):
            self.max_diff_error = True
            raise self.gcode.error(
                "bed level exceeds configured limits ({}mm)! " \
                "Adjust screws and restart print.".format(self.max_diff))

def load_config(config):
    return ScrewsTiltAdjust(config)<|MERGE_RESOLUTION|>--- conflicted
+++ resolved
@@ -61,13 +61,8 @@
 
     def get_status(self, eventtime):
         return {'error': self.max_diff_error,
-<<<<<<< HEAD
-                'max_diff': self.max_diff,
-                'results': self.results}
-=======
             'max_deviation': self.max_diff,
             'results': self.results}
->>>>>>> 2aa89a45
 
     def probe_finalize(self, offsets, positions):
         self.results = {}
