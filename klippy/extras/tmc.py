# Common helper code for TMC stepper drivers
#
# Copyright (C) 2018-2020  Kevin O'Connor <kevin@koconnor.net>
#
# This file may be distributed under the terms of the GNU GPLv3 license.
import logging, collections
import stepper


######################################################################
# Field helpers
######################################################################

# Return the position of the first bit set in a mask
def ffs(mask):
    return (mask & -mask).bit_length() - 1

class FieldHelper:
    def __init__(self, all_fields, signed_fields=[], field_formatters={},
                 registers=None):
        self.all_fields = all_fields
        self.signed_fields = {sf: 1 for sf in signed_fields}
        self.field_formatters = field_formatters
        self.registers = registers
        if self.registers is None:
            self.registers = collections.OrderedDict()
        self.field_to_register = { f: r for r, fields in self.all_fields.items()
                                   for f in fields }
    def lookup_register(self, field_name, default=None):
        return self.field_to_register.get(field_name, default)
    def get_field(self, field_name, reg_value=None, reg_name=None):
        # Returns value of the register field
        if reg_name is None:
            reg_name = self.field_to_register[field_name]
        if reg_value is None:
            reg_value = self.registers.get(reg_name, 0)
        mask = self.all_fields[reg_name][field_name]
        field_value = (reg_value & mask) >> ffs(mask)
        if field_name in self.signed_fields and ((reg_value & mask)<<1) > mask:
            field_value -= (1 << field_value.bit_length())
        return field_value
    def set_field(self, field_name, field_value, reg_value=None, reg_name=None):
        # Returns register value with field bits filled with supplied value
        if reg_name is None:
            reg_name = self.field_to_register[field_name]
        if reg_value is None:
            reg_value = self.registers.get(reg_name, 0)
        mask = self.all_fields[reg_name][field_name]
        new_value = (reg_value & ~mask) | ((field_value << ffs(mask)) & mask)
        self.registers[reg_name] = new_value
        return new_value
    def set_config_field(self, config, field_name, default):
        # Allow a field to be set from the config file
        config_name = "driver_" + field_name.upper()
        reg_name = self.field_to_register[field_name]
        mask = self.all_fields[reg_name][field_name]
        maxval = mask >> ffs(mask)
        if maxval == 1:
            val = config.getboolean(config_name, default)
        elif field_name in self.signed_fields:
            val = config.getint(config_name, default,
                                minval=-(maxval//2 + 1), maxval=maxval//2)
        else:
            val = config.getint(config_name, default, minval=0, maxval=maxval)
        return self.set_field(field_name, val)
    def pretty_format(self, reg_name, reg_value):
        # Provide a string description of a register
        reg_fields = self.all_fields.get(reg_name, {})
        reg_fields = sorted([(mask, name) for name, mask in reg_fields.items()])
        fields = []
        for mask, field_name in reg_fields:
            field_value = self.get_field(field_name, reg_value, reg_name)
            sval = self.field_formatters.get(field_name, str)(field_value)
            if sval and sval != "0":
                fields.append(" %s=%s" % (field_name, sval))
        return "%-11s %08x%s" % (reg_name + ":", reg_value, "".join(fields))
    def get_reg_fields(self, reg_name, reg_value):
        # Provide fields found in a register
        reg_fields = self.all_fields.get(reg_name, {})
        return {field_name: self.get_field(field_name, reg_value, reg_name)
                for field_name, mask in reg_fields.items()}


######################################################################
# Periodic error checking
######################################################################

class TMCErrorCheck:
    def __init__(self, config, mcu_tmc):
        self.printer = config.get_printer()
        name_parts = config.get_name().split()
        self.stepper_name = ' '.join(name_parts[1:])
        self.mcu_tmc = mcu_tmc
        self.fields = mcu_tmc.get_fields()
        self.check_timer = None
        self.last_drv_status = self.last_drv_fields = None
        # Setup for GSTAT query
        reg_name = self.fields.lookup_register("drv_err")
        if reg_name is not None:
            self.gstat_reg_info = [0, reg_name, 0xffffffff, 0xffffffff, 0]
        else:
            self.gstat_reg_info = None
        self.clear_gstat = True
        # Setup for DRV_STATUS query
        self.irun_field = "irun"
        reg_name = "DRV_STATUS"
        mask = err_mask = cs_actual_mask = 0
        if name_parts[0] == 'tmc2130':
            # TMC2130 driver quirks
            self.clear_gstat = False
            cs_actual_mask = self.fields.all_fields[reg_name]["cs_actual"]
        elif name_parts[0] == 'tmc2660':
            # TMC2660 driver quirks
            self.irun_field = "cs"
            reg_name = "READRSP@RDSEL2"
            cs_actual_mask = self.fields.all_fields[reg_name]["se"]
        err_fields = ["ot", "s2ga", "s2gb", "s2vsa", "s2vsb"]
        warn_fields = ["otpw", "t120", "t143", "t150", "t157"]
        for f in err_fields + warn_fields:
            if f in self.fields.all_fields[reg_name]:
                mask |= self.fields.all_fields[reg_name][f]
                if f in err_fields:
                    err_mask |= self.fields.all_fields[reg_name][f]
        self.drv_status_reg_info = [0, reg_name, mask, err_mask, cs_actual_mask]
        # Setup for temperature query
        self.adc_temp = None
        self.adc_temp_reg = self.fields.lookup_register("adc_temp")
        if self.adc_temp_reg is not None:
            pheaters = self.printer.load_object(config, 'heaters')
            pheaters.register_monitor(config)
    def _query_register(self, reg_info, try_clear=False):
        last_value, reg_name, mask, err_mask, cs_actual_mask = reg_info
        cleared_flags = 0
        count = 0
        while 1:
            try:
                val = self.mcu_tmc.get_register(reg_name)
            except self.printer.command_error as e:
                count += 1
                if count < 3 and str(e).startswith("Unable to read tmc uart"):
                    # Allow more retries on a TMC UART read error
                    reactor = self.printer.get_reactor()
                    reactor.pause(reactor.monotonic() + 0.050)
                    continue
                raise
            if val & mask != last_value & mask:
                fmt = self.fields.pretty_format(reg_name, val)
                logging.info("TMC '%s' reports %s", self.stepper_name, fmt)
            reg_info[0] = last_value = val
            if not val & err_mask:
                if not cs_actual_mask or val & cs_actual_mask:
                    break
                irun = self.fields.get_field(self.irun_field)
                if self.check_timer is None or irun < 4:
                    break
                if (self.irun_field == "irun"
                    and not self.fields.get_field("ihold")):
                    break
                # CS_ACTUAL field of zero - indicates a driver reset
            count += 1
            if count >= 3:
                fmt = self.fields.pretty_format(reg_name, val)
                raise self.printer.command_error("TMC '%s' reports error: %s"
                                                 % (self.stepper_name, fmt))
            if try_clear and val & err_mask:
                try_clear = False
                cleared_flags |= val & err_mask
                self.mcu_tmc.set_register(reg_name, val & err_mask)
        return cleared_flags
    def _query_temperature(self):
        try:
            self.adc_temp = self.mcu_tmc.get_register(self.adc_temp_reg)
        except self.printer.command_error as e:
            # Ignore comms error for temperature
            self.adc_temp = None
            return
    def _do_periodic_check(self, eventtime):
        try:
            self._query_register(self.drv_status_reg_info)
            if self.gstat_reg_info is not None:
                self._query_register(self.gstat_reg_info)
            if self.adc_temp_reg is not None:
                self._query_temperature()
        except self.printer.command_error as e:
            self.printer.invoke_shutdown(str(e))
            return self.printer.get_reactor().NEVER
        return eventtime + 1.
    def stop_checks(self):
        if self.check_timer is None:
            return
        self.printer.get_reactor().unregister_timer(self.check_timer)
        self.check_timer = None
    def start_checks(self):
        if self.check_timer is not None:
            self.stop_checks()
        cleared_flags = 0
        self._query_register(self.drv_status_reg_info)
        if self.gstat_reg_info is not None:
            cleared_flags = self._query_register(self.gstat_reg_info,
                                                 try_clear=self.clear_gstat)
        reactor = self.printer.get_reactor()
        curtime = reactor.monotonic()
        self.check_timer = reactor.register_timer(self._do_periodic_check,
                                                  curtime + 1.)
        if cleared_flags:
            reset_mask = self.fields.all_fields["GSTAT"]["reset"]
            if cleared_flags & reset_mask:
                return True
        return False
    def get_temperature(self):
        if self.check_timer is None or self.adc_temp is None:
            return None
        return round((self.adc_temp - 2038) / 7.7, 2)
    def get_status(self, eventtime=None):
        if self.check_timer is None:
            return {'drv_status': None, 'temperature': None}
        temp = self.get_temperature()
        last_value, reg_name = self.drv_status_reg_info[:2]
        if last_value != self.last_drv_status:
            self.last_drv_status = last_value
            fields = self.fields.get_reg_fields(reg_name, last_value)
            self.last_drv_fields = {n: v for n, v in fields.items() if v}
        return {'drv_status': self.last_drv_fields, 'temperature': temp}


######################################################################
# G-Code command helpers
######################################################################

class TMCCommandHelper:
    def __init__(self, config, mcu_tmc, current_helper):
        self.printer = config.get_printer()
        self.stepper_name = ' '.join(config.get_name().split()[1:])
        self.name = config.get_name().split()[-1]
        self.mcu_tmc = mcu_tmc
        self.current_helper = current_helper
        self.echeck_helper = TMCErrorCheck(config, mcu_tmc)
        self.fields = mcu_tmc.get_fields()
        self.read_registers = self.read_translate = None
        self.toff = None
        self.mcu_phase_offset = None
        self.stepper = None
        self.stepper_enable = self.printer.load_object(config, "stepper_enable")
        self.printer.register_event_handler("stepper:sync_mcu_position",
                                            self._handle_sync_mcu_pos)
        self.printer.register_event_handler("stepper:set_sdir_inverted",
                                            self._handle_sync_mcu_pos)
        self.printer.register_event_handler("klippy:mcu_identify",
                                            self._handle_mcu_identify)
        self.printer.register_event_handler("klippy:connect",
                                            self._handle_connect)
        # Set microstep config options
        TMCMicrostepHelper(config, mcu_tmc)
        # Register commands
        gcode = self.printer.lookup_object("gcode")
        gcode.register_mux_command("SET_TMC_FIELD", "STEPPER", self.name,
                                   self.cmd_SET_TMC_FIELD,
                                   desc=self.cmd_SET_TMC_FIELD_help)
        gcode.register_mux_command("INIT_TMC", "STEPPER", self.name,
                                   self.cmd_INIT_TMC,
                                   desc=self.cmd_INIT_TMC_help)
        gcode.register_mux_command("SET_TMC_CURRENT", "STEPPER", self.name,
                                   self.cmd_SET_TMC_CURRENT,
                                   desc=self.cmd_SET_TMC_CURRENT_help)
    def _init_registers(self, print_time=None):
        # Send registers
        for reg_name in list(self.fields.registers.keys()):
            val = self.fields.registers[reg_name] # Val may change during loop
            self.mcu_tmc.set_register(reg_name, val, print_time)
    cmd_INIT_TMC_help = "Initialize TMC stepper driver registers"
    def cmd_INIT_TMC(self, gcmd):
        logging.info("INIT_TMC %s", self.name)
        print_time = self.printer.lookup_object('toolhead').get_last_move_time()
        self._init_registers(print_time)
    cmd_SET_TMC_FIELD_help = "Set a register field of a TMC driver"
    def cmd_SET_TMC_FIELD(self, gcmd):
        field_name = gcmd.get('FIELD').lower()
        reg_name = self.fields.lookup_register(field_name, None)
        if reg_name is None:
            raise gcmd.error("Unknown field name '%s'" % (field_name,))
        value = gcmd.get_int('VALUE', None)
        velocity = gcmd.get_float('VELOCITY', None, minval=0.)
        if (value is None) == (velocity is None):
            raise gcmd.error("Specify either VALUE or VELOCITY")
        if velocity is not None:
            if self.mcu_tmc.get_tmc_frequency() is None:
                raise gcmd.error(
                    "VELOCITY parameter not supported by this driver")
            value = TMCtstepHelper(self.mcu_tmc, velocity,
                                   pstepper=self.stepper)
        reg_val = self.fields.set_field(field_name, value)
        print_time = self.printer.lookup_object('toolhead').get_last_move_time()
        self.mcu_tmc.set_register(reg_name, reg_val, print_time)
    cmd_SET_TMC_CURRENT_help = "Set the current of a TMC driver"
    def cmd_SET_TMC_CURRENT(self, gcmd):
        ch = self.current_helper
        prev_cur, prev_hold_cur, req_hold_cur, max_cur = ch.get_current()
        run_current = gcmd.get_float('CURRENT', None, minval=0., maxval=max_cur)
        hold_current = gcmd.get_float('HOLDCURRENT', None,
                                      above=0., maxval=max_cur)
        if run_current is not None or hold_current is not None:
            if run_current is None:
                run_current = prev_cur
            if hold_current is None:
                hold_current = req_hold_cur
            toolhead = self.printer.lookup_object('toolhead')
            print_time = toolhead.get_last_move_time()
            ch.set_current(run_current, hold_current, print_time)
            prev_cur, prev_hold_cur, req_hold_cur, max_cur = ch.get_current()
        # Report values
        if prev_hold_cur is None:
            gcmd.respond_info("Run Current: %0.2fA" % (prev_cur,))
        else:
            gcmd.respond_info("Run Current: %0.2fA Hold Current: %0.2fA"
                              % (prev_cur, prev_hold_cur))
    # Stepper phase tracking
    def _get_phases(self):
        return (256 >> self.fields.get_field("mres")) * 4
    def get_phase_offset(self):
        return self.mcu_phase_offset, self._get_phases()
    def _query_phase(self):
        field_name = "mscnt"
        if self.fields.lookup_register(field_name, None) is None:
            # TMC2660 uses MSTEP
            field_name = "mstep"
        reg = self.mcu_tmc.get_register(self.fields.lookup_register(field_name))
        return self.fields.get_field(field_name, reg)
    def _handle_sync_mcu_pos(self, stepper):
        if stepper.get_name() != self.stepper_name:
            return
        try:
            driver_phase = self._query_phase()
        except self.printer.command_error as e:
            logging.info("Unable to obtain tmc %s phase", self.stepper_name)
            self.mcu_phase_offset = None
            enable_line = self.stepper_enable.lookup_enable(self.stepper_name)
            if enable_line.is_motor_enabled():
                raise
            return
        if not stepper.get_dir_inverted()[0]:
            driver_phase = 1023 - driver_phase
        phases = self._get_phases()
        phase = int(float(driver_phase) / 1024 * phases + .5) % phases
        moff = (phase - stepper.get_mcu_position()) % phases
        if self.mcu_phase_offset is not None and self.mcu_phase_offset != moff:
            logging.warning("Stepper %s phase change (was %d now %d)",
                            self.stepper_name, self.mcu_phase_offset, moff)
        self.mcu_phase_offset = moff
    # Stepper enable/disable tracking
    def _do_enable(self, print_time):
        try:
            if self.toff is not None:
                # Shared enable via comms handling
                self.fields.set_field("toff", self.toff)
            self._init_registers()
            did_reset = self.echeck_helper.start_checks()
            if did_reset:
                self.mcu_phase_offset = None
            # Calculate phase offset
            if self.mcu_phase_offset is not None:
                return
            gcode = self.printer.lookup_object("gcode")
            with gcode.get_mutex():
                if self.mcu_phase_offset is not None:
                    return
                logging.info("Pausing toolhead to calculate %s phase offset",
                             self.stepper_name)
                self.printer.lookup_object('toolhead').wait_moves()
                self._handle_sync_mcu_pos(self.stepper)
        except self.printer.command_error as e:
            self.printer.invoke_shutdown(str(e))
    def _do_disable(self, print_time):
        try:
            if self.toff is not None:
                val = self.fields.set_field("toff", 0)
                reg_name = self.fields.lookup_register("toff")
                self.mcu_tmc.set_register(reg_name, val, print_time)
            self.echeck_helper.stop_checks()
        except self.printer.command_error as e:
            self.printer.invoke_shutdown(str(e))
    def _handle_mcu_identify(self):
        # Lookup stepper object
        force_move = self.printer.lookup_object("force_move")
        self.stepper = force_move.lookup_stepper(self.stepper_name)
        # Note pulse duration and step_both_edge optimizations available
        self.stepper.setup_default_pulse_duration(.000000100, True)
    def _handle_stepper_enable(self, print_time, is_enable):
        if is_enable:
            cb = (lambda ev: self._do_enable(print_time))
        else:
            cb = (lambda ev: self._do_disable(print_time))
        self.printer.get_reactor().register_callback(cb)
    def _handle_connect(self):
        # Check if using step on both edges optimization
        pulse_duration, step_both_edge = self.stepper.get_pulse_duration()
        if step_both_edge:
            self.fields.set_field("dedge", 1)
        # Check for soft stepper enable/disable
        enable_line = self.stepper_enable.lookup_enable(self.stepper_name)
        enable_line.register_state_callback(self._handle_stepper_enable)
        if not enable_line.has_dedicated_enable():
            self.toff = self.fields.get_field("toff")
            self.fields.set_field("toff", 0)
            logging.info("Enabling TMC virtual enable for '%s'",
                         self.stepper_name)
        # Send init
        try:
            self._init_registers()
        except self.printer.command_error as e:
            logging.info("TMC %s failed to init: %s", self.name, str(e))
    def get_temperature(self):
        return self.echeck_helper.get_temperature()
    def get_mcu(self):
        return self.mcu_tmc.get_mcu()
    # get_status information export
    def get_status(self, eventtime=None):
        cpos = None
        if self.stepper is not None and self.mcu_phase_offset is not None:
            cpos = self.stepper.mcu_to_commanded_position(self.mcu_phase_offset)
        current = self.current_helper.get_current()
        res = {'mcu_phase_offset': self.mcu_phase_offset,
               'phase_offset_position': cpos,
               'run_current': current[0],
               'hold_current': current[1]}
        res.update(self.echeck_helper.get_status(eventtime))
        return res
    # DUMP_TMC support
    def setup_register_dump(self, read_registers, read_translate=None):
        self.read_registers = read_registers
        self.read_translate = read_translate
        gcode = self.printer.lookup_object("gcode")
        gcode.register_mux_command("DUMP_TMC", "STEPPER", self.name,
                                   self.cmd_DUMP_TMC,
                                   desc=self.cmd_DUMP_TMC_help)
    cmd_DUMP_TMC_help = "Read and display TMC stepper driver registers"
    def cmd_DUMP_TMC(self, gcmd):
        logging.info("DUMP_TMC %s", self.name)
        reg_name = gcmd.get('REGISTER', None)
        if reg_name is not None:
            reg_name = reg_name.upper()
            val = self.fields.registers.get(reg_name)
            if (val is not None) and (reg_name not in self.read_registers):
                # write-only register
                gcmd.respond_info(self.fields.pretty_format(reg_name, val))
            elif reg_name in self.read_registers:
                # readable register
                val = self.mcu_tmc.get_register(reg_name)
                if self.read_translate is not None:
                    reg_name, val = self.read_translate(reg_name, val)
                gcmd.respond_info(self.fields.pretty_format(reg_name, val))
            else:
                raise gcmd.error("Unknown register name '%s'" % (reg_name))
        else:
            gcmd.respond_info("========== Write-only registers ==========")
            for reg_name, val in self.fields.registers.items():
                if reg_name not in self.read_registers:
                    gcmd.respond_info(self.fields.pretty_format(reg_name, val))
            gcmd.respond_info("========== Queried registers ==========")
            for reg_name in self.read_registers:
                val = self.mcu_tmc.get_register(reg_name)
                if self.read_translate is not None:
                    reg_name, val = self.read_translate(reg_name, val)
                gcmd.respond_info(self.fields.pretty_format(reg_name, val))


######################################################################
# TMC virtual pins
######################################################################

# Helper class for "sensorless homing"
class TMCVirtualPinHelper:
    def __init__(self, config, mcu_tmc):
        self.printer = config.get_printer()
        self.mcu_tmc = mcu_tmc
        self.fields = mcu_tmc.get_fields()
        if self.fields.lookup_register('diag0_stall') is not None:
            if config.get('diag0_pin', None) is not None:
                self.diag_pin = config.get('diag0_pin')
                self.diag_pin_field = 'diag0_stall'
            else:
                self.diag_pin = config.get('diag1_pin', None)
                self.diag_pin_field = 'diag1_stall'
        else:
            self.diag_pin = config.get('diag_pin', None)
            self.diag_pin_field = None
        self.mcu_endstop = None
        self.en_pwm = False
        self.pwmthrs = self.coolthrs = self.thigh = 0
        # Register virtual_endstop pin
        name_parts = config.get_name().split()
        ppins = self.printer.lookup_object("pins")
        ppins.register_chip("%s_%s" % (name_parts[0], name_parts[-1]), self)
    def setup_pin(self, pin_type, pin_params):
        # Validate pin
        ppins = self.printer.lookup_object('pins')
        if pin_type != 'endstop' or pin_params['pin'] != 'virtual_endstop':
            raise ppins.error("tmc virtual endstop only useful as endstop")
        if pin_params['invert'] or pin_params['pullup']:
            raise ppins.error("Can not pullup/invert tmc virtual pin")
        if self.diag_pin is None:
            raise ppins.error("tmc virtual endstop requires diag pin config")
        # Setup for sensorless homing
        self.printer.register_event_handler("homing:homing_move_begin",
                                            self.handle_homing_move_begin)
        self.printer.register_event_handler("homing:homing_move_end",
                                            self.handle_homing_move_end)
        self.mcu_endstop = ppins.setup_pin('endstop', self.diag_pin)
        return self.mcu_endstop
    def handle_homing_move_begin(self, hmove):
        if self.mcu_endstop not in hmove.get_mcu_endstops():
            return
        # Enable/disable stealthchop
        self.pwmthrs = self.fields.get_field("tpwmthrs")
        reg = self.fields.lookup_register("en_pwm_mode", None)
        if reg is None:
            # On "stallguard4" drivers, "stealthchop" must be enabled
            self.en_pwm = not self.fields.get_field("en_spreadcycle")
            tp_val = self.fields.set_field("tpwmthrs", 0)
            self.mcu_tmc.set_register("TPWMTHRS", tp_val)
            val = self.fields.set_field("en_spreadcycle", 0)
        else:
            # On earlier drivers, "stealthchop" must be disabled
            self.en_pwm = self.fields.get_field("en_pwm_mode")
            self.fields.set_field("en_pwm_mode", 0)
            val = self.fields.set_field(self.diag_pin_field, 1)
        self.mcu_tmc.set_register("GCONF", val)
        # Enable tcoolthrs (if not already)
        self.coolthrs = self.fields.get_field("tcoolthrs")
        if self.coolthrs == 0:
            tc_val = self.fields.set_field("tcoolthrs", 0xfffff)
            self.mcu_tmc.set_register("TCOOLTHRS", tc_val)
        # Disable thigh
        reg = self.fields.lookup_register("thigh", None)
        if reg is not None:
            self.thigh = self.fields.get_field("thigh")
            th_val = self.fields.set_field("thigh", 0)
            self.mcu_tmc.set_register(reg, th_val)
    def handle_homing_move_end(self, hmove):
        if self.mcu_endstop not in hmove.get_mcu_endstops():
            return
        # Restore stealthchop/spreadcycle
        reg = self.fields.lookup_register("en_pwm_mode", None)
        if reg is None:
            tp_val = self.fields.set_field("tpwmthrs", self.pwmthrs)
            self.mcu_tmc.set_register("TPWMTHRS", tp_val)
            val = self.fields.set_field("en_spreadcycle", not self.en_pwm)
        else:
            self.fields.set_field("en_pwm_mode", self.en_pwm)
            val = self.fields.set_field(self.diag_pin_field, 0)
        self.mcu_tmc.set_register("GCONF", val)
        # Restore tcoolthrs
        tc_val = self.fields.set_field("tcoolthrs", self.coolthrs)
        self.mcu_tmc.set_register("TCOOLTHRS", tc_val)
        # Restore thigh
        reg = self.fields.lookup_register("thigh", None)
        if reg is not None:
            th_val = self.fields.set_field("thigh", self.thigh)
            self.mcu_tmc.set_register(reg, th_val)


######################################################################
# Config reading helpers
######################################################################

# Helper to initialize the wave table from config or defaults
def TMCWaveTableHelper(config, mcu_tmc):
    set_config_field = mcu_tmc.get_fields().set_config_field
    set_config_field(config, "mslut0", 0xAAAAB554)
    set_config_field(config, "mslut1", 0x4A9554AA)
    set_config_field(config, "mslut2", 0x24492929)
    set_config_field(config, "mslut3", 0x10104222)
    set_config_field(config, "mslut4", 0xFBFFFFFF)
    set_config_field(config, "mslut5", 0xB5BB777D)
    set_config_field(config, "mslut6", 0x49295556)
    set_config_field(config, "mslut7", 0x00404222)
    set_config_field(config, "w0", 2)
    set_config_field(config, "w1", 1)
    set_config_field(config, "w2", 1)
    set_config_field(config, "w3", 1)
    set_config_field(config, "x1", 128)
    set_config_field(config, "x2", 255)
    set_config_field(config, "x3", 255)
    set_config_field(config, "start_sin", 0)
    set_config_field(config, "start_sin90", 247)

# Helper to configure the microstep settings
def TMCMicrostepHelper(config, mcu_tmc):
    fields = mcu_tmc.get_fields()
    stepper_name = " ".join(config.get_name().split()[1:])
    if not config.has_section(stepper_name):
        raise config.error(
            "Could not find config section '[%s]' required by tmc driver"
            % (stepper_name,))
    sconfig = config.getsection(stepper_name)
    steps = {256: 0, 128: 1, 64: 2, 32: 3, 16: 4, 8: 5, 4: 6, 2: 7, 1: 8}
    mres = sconfig.getchoice('microsteps', steps)
    fields.set_field("mres", mres)
    fields.set_field("intpol", config.getboolean("interpolate", True))

# Helper for calculating TSTEP based values from velocity
def TMCtstepHelper(mcu_tmc, velocity, pstepper=None, config=None):
    if velocity <= 0.:
        return 0xfffff
    if pstepper is not None:
        step_dist = pstepper.get_step_dist()
    else:
        stepper_name = " ".join(config.get_name().split()[1:])
        sconfig = config.getsection(stepper_name)
        rotation_dist, steps_per_rotation = stepper.parse_step_distance(sconfig)
        step_dist = rotation_dist / steps_per_rotation
    mres = mcu_tmc.get_fields().get_field("mres")
    step_dist_256 = step_dist / (1 << mres)
    tmc_freq = mcu_tmc.get_tmc_frequency()
    threshold = int(tmc_freq * step_dist_256 / velocity + .5)
    return max(0, min(0xfffff, threshold))

# Helper to configure stealthChop-spreadCycle transition velocity
def TMCStealthchopHelper(config, mcu_tmc):
    fields = mcu_tmc.get_fields()
    en_pwm_mode = False
    velocity = config.getfloat('stealthchop_threshold', None, minval=0.)
    tpwmthrs = 0xfffff

    if velocity is not None:
        en_pwm_mode = True
<<<<<<< HEAD

        stepper_name = " ".join(config.get_name().split()[1:])
        sconfig = config.getsection(stepper_name)
        rotation_dist, steps_per_rotation = stepper.parse_step_distance(sconfig)
        step_dist = rotation_dist / steps_per_rotation
        mres = fields.get_field("mres")
        tpwmthrs = TMCtstepHelper(step_dist, mres, mcu_tmc.get_tmc_frequency(),
                                  velocity)
=======
        tpwmthrs = TMCtstepHelper(mcu_tmc, velocity, config=config)
>>>>>>> 6cd17420
    fields.set_field("tpwmthrs", tpwmthrs)

    reg = fields.lookup_register("en_pwm_mode", None)
    if reg is not None:
        fields.set_field("en_pwm_mode", en_pwm_mode)
    else:
        # TMC2208 uses en_spreadCycle
        fields.set_field("en_spreadcycle", not en_pwm_mode)

# Helper to configure StallGuard and CoolStep minimum velocity
def TMCVcoolthrsHelper(config, mcu_tmc):
    fields = mcu_tmc.get_fields()
<<<<<<< HEAD
    velocity = config.getfloat('vcoolthrs', None, minval=0.)
    tcoolthrs = 0

    if velocity is not None:
        stepper_name = " ".join(config.get_name().split()[1:])
        sconfig = config.getsection(stepper_name)
        rotation_dist, steps_per_rotation = stepper.parse_step_distance(sconfig)
        step_dist = rotation_dist / steps_per_rotation
        mres = fields.get_field("mres")
        tcoolthrs = TMCtstepHelper(step_dist, mres,
                                   mcu_tmc.get_tmc_frequency(), velocity)
=======
    velocity = config.getfloat('coolstep_threshold', None, minval=0.)
    tcoolthrs = 0
    if velocity is not None:
        tcoolthrs = TMCtstepHelper(mcu_tmc, velocity, config=config)
>>>>>>> 6cd17420
    fields.set_field("tcoolthrs", tcoolthrs)

# Helper to configure StallGuard and CoolStep maximum velocity and
# SpreadCycle-FullStepping (High velocity) mode threshold.
def TMCVhighHelper(config, mcu_tmc):
    fields = mcu_tmc.get_fields()
<<<<<<< HEAD
    velocity = config.getfloat('vhigh', None, minval=0.)
    thigh = 0

    if velocity is not None:
        stepper_name = " ".join(config.get_name().split()[1:])
        sconfig = config.getsection(stepper_name)
        rotation_dist, steps_per_rotation = stepper.parse_step_distance(sconfig)
        step_dist = rotation_dist / steps_per_rotation
        mres = fields.get_field("mres")
        thigh = TMCtstepHelper(step_dist, mres,
                               mcu_tmc.get_tmc_frequency(), velocity)
=======
    velocity = config.getfloat('high_velocity_threshold', None, minval=0.)
    thigh = 0
    if velocity is not None:
        thigh = TMCtstepHelper(mcu_tmc, velocity, config=config)
>>>>>>> 6cd17420
    fields.set_field("thigh", thigh)<|MERGE_RESOLUTION|>--- conflicted
+++ resolved
@@ -623,18 +623,7 @@
 
     if velocity is not None:
         en_pwm_mode = True
-<<<<<<< HEAD
-
-        stepper_name = " ".join(config.get_name().split()[1:])
-        sconfig = config.getsection(stepper_name)
-        rotation_dist, steps_per_rotation = stepper.parse_step_distance(sconfig)
-        step_dist = rotation_dist / steps_per_rotation
-        mres = fields.get_field("mres")
-        tpwmthrs = TMCtstepHelper(step_dist, mres, mcu_tmc.get_tmc_frequency(),
-                                  velocity)
-=======
         tpwmthrs = TMCtstepHelper(mcu_tmc, velocity, config=config)
->>>>>>> 6cd17420
     fields.set_field("tpwmthrs", tpwmthrs)
 
     reg = fields.lookup_register("en_pwm_mode", None)
@@ -647,46 +636,18 @@
 # Helper to configure StallGuard and CoolStep minimum velocity
 def TMCVcoolthrsHelper(config, mcu_tmc):
     fields = mcu_tmc.get_fields()
-<<<<<<< HEAD
-    velocity = config.getfloat('vcoolthrs', None, minval=0.)
-    tcoolthrs = 0
-
-    if velocity is not None:
-        stepper_name = " ".join(config.get_name().split()[1:])
-        sconfig = config.getsection(stepper_name)
-        rotation_dist, steps_per_rotation = stepper.parse_step_distance(sconfig)
-        step_dist = rotation_dist / steps_per_rotation
-        mres = fields.get_field("mres")
-        tcoolthrs = TMCtstepHelper(step_dist, mres,
-                                   mcu_tmc.get_tmc_frequency(), velocity)
-=======
     velocity = config.getfloat('coolstep_threshold', None, minval=0.)
     tcoolthrs = 0
     if velocity is not None:
         tcoolthrs = TMCtstepHelper(mcu_tmc, velocity, config=config)
->>>>>>> 6cd17420
     fields.set_field("tcoolthrs", tcoolthrs)
 
 # Helper to configure StallGuard and CoolStep maximum velocity and
 # SpreadCycle-FullStepping (High velocity) mode threshold.
 def TMCVhighHelper(config, mcu_tmc):
     fields = mcu_tmc.get_fields()
-<<<<<<< HEAD
-    velocity = config.getfloat('vhigh', None, minval=0.)
-    thigh = 0
-
-    if velocity is not None:
-        stepper_name = " ".join(config.get_name().split()[1:])
-        sconfig = config.getsection(stepper_name)
-        rotation_dist, steps_per_rotation = stepper.parse_step_distance(sconfig)
-        step_dist = rotation_dist / steps_per_rotation
-        mres = fields.get_field("mres")
-        thigh = TMCtstepHelper(step_dist, mres,
-                               mcu_tmc.get_tmc_frequency(), velocity)
-=======
     velocity = config.getfloat('high_velocity_threshold', None, minval=0.)
     thigh = 0
     if velocity is not None:
         thigh = TMCtstepHelper(mcu_tmc, velocity, config=config)
->>>>>>> 6cd17420
     fields.set_field("thigh", thigh)