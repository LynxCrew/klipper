--- conflicted
+++ resolved
@@ -71,28 +71,6 @@
         self.max_z_accel = config.getfloat('max_z_accel', max_accel,
                                            above=0., maxval=max_accel)
         self.limits = [(1.0, -1.0)] * 3
-<<<<<<< HEAD
-        ranges = [r.get_range() for r in self.rails]
-        self.axes_min = toolhead.Coord(*[r[0] for r in ranges], e=0.)
-        self.axes_max = toolhead.Coord(*[r[1] for r in ranges], e=0.)
-        # Check for dual carriage support
-        if config.has_section('dual_carriage'):
-            dc_config = config.getsection('dual_carriage')
-            dc_axis = dc_config.getchoice('axis', {'x': 'x', 'y': 'y'})
-            self.dual_carriage_axis = {'x': 0, 'y': 1}[dc_axis]
-            dc_rail = stepper.LookupMultiRail(dc_config)
-            dc_rail.setup_itersolve('cartesian_stepper_alloc', dc_axis.encode())
-            for s in dc_rail.get_steppers():
-                toolhead.register_step_generator(s.generate_steps)
-            self.dual_carriage_rails = [
-                self.rails[self.dual_carriage_axis], dc_rail]
-            self.printer.lookup_object('gcode').register_command(
-                'SET_DUAL_CARRIAGE', self.cmd_SET_DUAL_CARRIAGE,
-                desc=self.cmd_SET_DUAL_CARRIAGE_help)
-    def get_rails(self):
-        return self.rails
-=======
->>>>>>> ed66982b
     def get_steppers(self):
         return [s for rail in self.rails for s in rail.get_steppers()]
     def calc_position(self, stepper_positions):
