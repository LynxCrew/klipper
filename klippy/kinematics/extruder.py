# Code for handling printer nozzle extruders
#
# Copyright (C) 2016-2022  Kevin O'Connor <kevin@koconnor.net>
#
# This file may be distributed under the terms of the GNU GPLv3 license.
import math, logging
import stepper, chelper

class ExtruderStepper:
    def __init__(self, config):
        self.printer = config.get_printer()
        self.name = config.get_name().split()[-1]
        self.active_pa_smooth_time = 0.
        self.pa_enabled = 1
        self.pressure_advance = config.getfloat(
            'pressure_advance', 0., minval=0.)
        self.pa_smooth_time = config.getfloat(
            'pressure_advance_smooth_time', 0.040, above=0., maxval=.200)
        # Setup stepper
        self.stepper = stepper.PrinterStepper(config)
        ffi_main, ffi_lib = chelper.get_ffi()
        self.sk_extruder = ffi_main.gc(ffi_lib.extruder_stepper_alloc(),
                                       ffi_lib.free)
        self.stepper.set_stepper_kinematics(self.sk_extruder)
        self.motion_queue = None
        # Register commands
        self.printer.register_event_handler("klippy:connect",
                                            self._handle_connect)
        gcode = self.printer.lookup_object('gcode')
        if self.name == 'extruder':
            gcode.register_mux_command("SET_PRESSURE_ADVANCE", "EXTRUDER", None,
                                       self.cmd_default_SET_PRESSURE_ADVANCE,
                                       desc=self.cmd_SET_PRESSURE_ADVANCE_help)
        gcode.register_mux_command("SET_PRESSURE_ADVANCE", "EXTRUDER",
                                   self.name, self.cmd_SET_PRESSURE_ADVANCE,
                                   desc=self.cmd_SET_PRESSURE_ADVANCE_help)
        gcode.register_mux_command("SET_EXTRUDER_ROTATION_DISTANCE", "EXTRUDER",
                                   self.name, self.cmd_SET_E_ROTATION_DISTANCE,
                                   desc=self.cmd_SET_E_ROTATION_DISTANCE_help)
        gcode.register_mux_command("SYNC_EXTRUDER_MOTION", "EXTRUDER",
                                   self.name, self.cmd_SYNC_EXTRUDER_MOTION,
                                   desc=self.cmd_SYNC_EXTRUDER_MOTION_help)
        gcode.register_mux_command("SET_EXTRUDER_STEP_DISTANCE", "EXTRUDER",
                                   self.name, self.cmd_SET_E_STEP_DISTANCE,
                                   desc=self.cmd_SET_E_STEP_DISTANCE_help)
        gcode.register_mux_command("SYNC_STEPPER_TO_EXTRUDER", "STEPPER",
                                   self.name, self.cmd_SYNC_STEPPER_TO_EXTRUDER,
                                   desc=self.cmd_SYNC_STEPPER_TO_EXTRUDER_help)
    def _handle_connect(self):
        toolhead = self.printer.lookup_object('toolhead')
        toolhead.register_step_generator(self.stepper.generate_steps)
        self._update_pressure_advance()
    def get_status(self, eventtime):
        return {'pressure_advance': self.pressure_advance,
                'pressure_advance_enabled': self.pa_enabled,
                'smooth_time': self.pa_smooth_time,
                'motion_queue': self.motion_queue}
    def find_past_position(self, print_time):
        mcu_pos = self.stepper.get_past_mcu_position(print_time)
        return self.stepper.mcu_to_commanded_position(mcu_pos)
    def sync_to_extruder(self, extruder_name):
        toolhead = self.printer.lookup_object('toolhead')
        toolhead.flush_step_generation()
        if not extruder_name:
            self.stepper.set_trapq(None)
            self.motion_queue = None
            return
        extruder = self.printer.lookup_object(extruder_name, None)
        if extruder is None or not isinstance(extruder, PrinterExtruder):
            raise self.printer.command_error("'%s' is not a valid extruder."
                                             % (extruder_name,))
        self.stepper.set_position([extruder.last_position, 0., 0.])
        self.stepper.set_trapq(extruder.get_trapq())
        self.motion_queue = extruder_name
<<<<<<< HEAD
    def _update_pressure_advance(self):
        new_advance = self.pressure_advance if self.pa_enabled else 0.0
        new_smooth_time = self.pa_smooth_time if self.pa_enabled else 0.0
        if self.active_pa_smooth_time != new_smooth_time:
            toolhead = self.printer.lookup_object("toolhead")
            toolhead.note_step_generation_scan_time(
                self,
                new_smooth_time * .5)
            self.active_pa_smooth_time = new_smooth_time
=======
    def _set_pressure_advance(self, pressure_advance, smooth_time):
        old_smooth_time = self.pressure_advance_smooth_time
        if not self.pressure_advance:
            old_smooth_time = 0.
        new_smooth_time = smooth_time
        if not pressure_advance:
            new_smooth_time = 0.
        toolhead = self.printer.lookup_object("toolhead")
        toolhead.note_step_generation_scan_time(new_smooth_time * .5,
                                                old_delay=old_smooth_time * .5)
>>>>>>> f7567a0d
        ffi_main, ffi_lib = chelper.get_ffi()
        espa = ffi_lib.extruder_set_pressure_advance
        espa(self.sk_extruder, new_advance, new_smooth_time)
    cmd_SET_PRESSURE_ADVANCE_help = "Set pressure advance parameters"
    def cmd_default_SET_PRESSURE_ADVANCE(self, gcmd):
        extruder = self.printer.lookup_object('toolhead').get_extruder()
        if extruder.extruder_stepper is None:
            raise gcmd.error("Active extruder does not have a stepper")
        strapq = extruder.extruder_stepper.stepper.get_trapq()
        if strapq is not extruder.get_trapq():
            raise gcmd.error("Unable to infer active extruder stepper")
        extruder.extruder_stepper.cmd_SET_PRESSURE_ADVANCE(gcmd)
    def cmd_SET_PRESSURE_ADVANCE(self, gcmd):
        verbose = gcmd.get('VERBOSE', 'high').lower()
        pressure_advance = gcmd.get_float(
            'ADVANCE', self.pressure_advance, minval=0.)
        pa_smooth_time = gcmd.get_float(
            'SMOOTH_TIME', self.pa_smooth_time, minval=0., maxval=.200)
        pa_enabled = gcmd.get_int(
            'ENABLE', self.pa_enabled, minval=0, maxval=1)
        self.pressure_advance = pressure_advance
        self.pa_smooth_time = pa_smooth_time
        self.pa_enabled = pa_enabled
        self._update_pressure_advance()
        msg = ("pressure_advance: %.6f\n"
               "pressure_advance_smooth_time: %.6f\n"
               "pressure_advance_enabled: %d\n"
               % (self.pressure_advance, self.pa_smooth_time, self.pa_enabled))
        self.printer.set_rollover_info(self.name, "%s: %s" % (self.name, msg))
        if verbose != 'high':
            return
        gcmd.respond_info(msg, log=False)
    cmd_SET_E_ROTATION_DISTANCE_help = "Set extruder rotation distance"
    def cmd_SET_E_ROTATION_DISTANCE(self, gcmd):
        rotation_dist = gcmd.get_float('DISTANCE', None)
        if rotation_dist is not None:
            if not rotation_dist:
                raise gcmd.error("Rotation distance can not be zero")
            invert_dir, orig_invert_dir = self.stepper.get_dir_inverted()
            next_invert_dir = orig_invert_dir
            if rotation_dist < 0.:
                next_invert_dir = not orig_invert_dir
                rotation_dist = -rotation_dist
            toolhead = self.printer.lookup_object('toolhead')
            toolhead.flush_step_generation()
            self.stepper.set_rotation_distance(rotation_dist)
            self.stepper.set_dir_inverted(next_invert_dir)
        else:
            rotation_dist, spr = self.stepper.get_rotation_distance()
        invert_dir, orig_invert_dir = self.stepper.get_dir_inverted()
        if invert_dir != orig_invert_dir:
            rotation_dist = -rotation_dist
        gcmd.respond_info("Extruder '%s' rotation distance set to %0.6f"
                          % (self.name, rotation_dist))
    cmd_SYNC_EXTRUDER_MOTION_help = "Set extruder stepper motion queue"
    def cmd_SYNC_EXTRUDER_MOTION(self, gcmd):
        ename = gcmd.get('MOTION_QUEUE')
        self.sync_to_extruder(ename)
        gcmd.respond_info("Extruder '%s' now syncing with '%s'"
                          % (self.name, ename))
    cmd_SET_E_STEP_DISTANCE_help = "Set extruder step distance"
    def cmd_SET_E_STEP_DISTANCE(self, gcmd):
        step_dist = gcmd.get_float('DISTANCE', None, above=0.)
        if step_dist is not None:
            toolhead = self.printer.lookup_object('toolhead')
            toolhead.flush_step_generation()
            rd, steps_per_rotation = self.stepper.get_rotation_distance()
            self.stepper.set_rotation_distance(step_dist * steps_per_rotation)
        else:
            step_dist = self.stepper.get_step_dist()
        gcmd.respond_info("Extruder '%s' step distance set to %0.6f"
                          % (self.name, step_dist))
    cmd_SYNC_STEPPER_TO_EXTRUDER_help = "Set extruder stepper"
    def cmd_SYNC_STEPPER_TO_EXTRUDER(self, gcmd):
        ename = gcmd.get('EXTRUDER')
        self.sync_to_extruder(ename)
        gcmd.respond_info("Extruder '%s' now syncing with '%s'"
                          % (self.name, ename))

# Tracking for hotend heater, extrusion motion queue, and extruder stepper
class PrinterExtruder:
    def __init__(self, config, extruder_num):
        self.printer = config.get_printer()
        self.name = config.get_name()
        self.last_position = 0.
        # Setup hotend heater
        shared_heater = config.get('shared_heater', None)
        pheaters = self.printer.load_object(config, 'heaters')
        gcode_id = 'T%d' % (extruder_num,)
        if shared_heater is None:
            self.heater = pheaters.setup_heater(config, gcode_id)
        else:
            config.deprecate('shared_heater')
            self.heater = pheaters.lookup_heater(shared_heater)
        # Setup kinematic checks
        self.nozzle_diameter = config.getfloat('nozzle_diameter', above=0.)
        filament_diameter = config.getfloat(
            'filament_diameter', minval=self.nozzle_diameter)
        self.filament_area = math.pi * (filament_diameter * .5)**2
        def_max_cross_section = 4. * self.nozzle_diameter**2
        def_max_extrude_ratio = def_max_cross_section / self.filament_area
        max_cross_section = config.getfloat(
            'max_extrude_cross_section', def_max_cross_section, above=0.)
        self.max_extrude_ratio = max_cross_section / self.filament_area
        logging.info("Extruder max_extrude_ratio=%.6f", self.max_extrude_ratio)
        toolhead = self.printer.lookup_object('toolhead')
        max_velocity, max_accel = toolhead.get_max_velocity()
        self.max_e_velocity = config.getfloat(
            'max_extrude_only_velocity', max_velocity * def_max_extrude_ratio
            , above=0.)
        self.max_e_accel = config.getfloat(
            'max_extrude_only_accel', max_accel * def_max_extrude_ratio
            , above=0.)
        self.max_e_dist = config.getfloat(
            'max_extrude_only_distance', 50., minval=0.)
        self.instant_corner_v = config.getfloat(
            'instantaneous_corner_velocity', 1., minval=0.)
        # Setup extruder trapq (trapezoidal motion queue)
        ffi_main, ffi_lib = chelper.get_ffi()
        self.trapq = ffi_main.gc(ffi_lib.trapq_alloc(), ffi_lib.trapq_free)
        self.trapq_append = ffi_lib.trapq_append
        self.trapq_finalize_moves = ffi_lib.trapq_finalize_moves
        # Setup extruder stepper
        self.extruder_stepper = None
        if (config.get('step_pin', None) is not None
            or config.get('dir_pin', None) is not None
            or config.get('rotation_distance', None) is not None):
            self.extruder_stepper = ExtruderStepper(config)
            self.extruder_stepper.stepper.set_trapq(self.trapq)
        # Register commands
        gcode = self.printer.lookup_object('gcode')
        if self.name == 'extruder':
            toolhead.set_extruder(self, 0.)
            gcode.register_command("M104", self.cmd_M104)
            gcode.register_command("M109", self.cmd_M109)
        gcode.register_mux_command("ACTIVATE_EXTRUDER", "EXTRUDER",
                                   self.name, self.cmd_ACTIVATE_EXTRUDER,
                                   desc=self.cmd_ACTIVATE_EXTRUDER_help)
    def update_move_time(self, flush_time):
        self.trapq_finalize_moves(self.trapq, flush_time)
    def get_status(self, eventtime):
        sts = self.heater.get_status(eventtime)
        sts['can_extrude'] = self.heater.can_extrude
        if self.extruder_stepper is not None:
            sts.update(self.extruder_stepper.get_status(eventtime))
        return sts
    def get_name(self):
        return self.name
    def get_heater(self):
        return self.heater
    def get_trapq(self):
        return self.trapq
    def stats(self, eventtime):
        return self.heater.stats(eventtime)
    def check_move(self, move):
        axis_r = move.axes_r[3]
        if not self.heater.can_extrude:
            raise self.printer.command_error(
                "Extrude below minimum temp\n"
                "See the 'min_extrude_temp' config option for details")
        if (not move.axes_d[0] and not move.axes_d[1]) or axis_r < 0.:
            # Extrude only move (or retraction move) - limit accel and velocity
            if abs(move.axes_d[3]) > self.max_e_dist:
                raise self.printer.command_error(
                    "Extrude only move too long (%.3fmm vs %.3fmm)\n"
                    "See the 'max_extrude_only_distance' config"
                    " option for details" % (move.axes_d[3], self.max_e_dist))
            inv_extrude_r = 1. / abs(axis_r)
            move.limit_speed(self.max_e_velocity * inv_extrude_r,
                             self.max_e_accel * inv_extrude_r)
        elif axis_r > self.max_extrude_ratio:
            if move.axes_d[3] <= self.nozzle_diameter * self.max_extrude_ratio:
                # Permit extrusion if amount extruded is tiny
                return
            area = axis_r * self.filament_area
            logging.debug("Overextrude: %s vs %s (area=%.3f dist=%.3f)",
                          axis_r, self.max_extrude_ratio, area, move.move_d)
            raise self.printer.command_error(
                "Move exceeds maximum extrusion (%.3fmm^2 vs %.3fmm^2)\n"
                "See the 'max_extrude_cross_section' config option for details"
                % (area, self.max_extrude_ratio * self.filament_area))
    def calc_junction(self, prev_move, move):
        diff_r = move.axes_r[3] - prev_move.axes_r[3]
        if diff_r:
            return (self.instant_corner_v / abs(diff_r))**2
        return move.max_cruise_v2
    def move(self, print_time, move):
        axis_r = move.axes_r[3]
        accel = move.accel * axis_r
        start_v = move.start_v * axis_r
        cruise_v = move.cruise_v * axis_r
        can_pressure_advance = False
        if axis_r > 0. and (move.axes_d[0] or move.axes_d[1]):
            can_pressure_advance = True
        # Queue movement (x is extruder movement, y is pressure advance flag)
        self.trapq_append(self.trapq, print_time,
                          move.accel_t, move.cruise_t, move.decel_t,
                          move.start_pos[3], 0., 0.,
                          1., can_pressure_advance, 0.,
                          start_v, cruise_v, accel)
        self.last_position = move.end_pos[3]
    def find_past_position(self, print_time):
        if self.extruder_stepper is None:
            return 0.
        return self.extruder_stepper.find_past_position(print_time)
    def cmd_M104(self, gcmd, wait=False):
        # Set Extruder Temperature
        temp = gcmd.get_float('S', 0.)
        index = gcmd.get_int('T', None, minval=0)
        if index is not None:
            section = 'extruder'
            if index:
                section = 'extruder%d' % (index,)
            extruder = self.printer.lookup_object(section, None)
            if extruder is None:
                if temp <= 0.:
                    return
                raise gcmd.error("Extruder not configured")
        else:
            extruder = self.printer.lookup_object('toolhead').get_extruder()
        pheaters = self.printer.lookup_object('heaters')
        pheaters.set_temperature(extruder.get_heater(), temp, wait)
    def cmd_M109(self, gcmd):
        # Set Extruder Temperature and Wait
        self.cmd_M104(gcmd, wait=True)
    cmd_ACTIVATE_EXTRUDER_help = "Change the active extruder"
    def cmd_ACTIVATE_EXTRUDER(self, gcmd):
        toolhead = self.printer.lookup_object('toolhead')
        if toolhead.get_extruder() is self:
            gcmd.respond_info("Extruder %s already active" % (self.name,))
            return
        gcmd.respond_info("Activating extruder %s" % (self.name,))
        toolhead.flush_step_generation()
        toolhead.set_extruder(self, self.last_position)
        self.printer.send_event("extruder:activate_extruder")

# Dummy extruder class used when a printer has no extruder at all
class DummyExtruder:
    def __init__(self, printer):
        self.printer = printer
    def update_move_time(self, flush_time):
        pass
    def check_move(self, move):
        raise move.move_error("Extrude when no extruder present")
    def find_past_position(self, print_time):
        return 0.
    def calc_junction(self, prev_move, move):
        return move.max_cruise_v2
    def get_name(self):
        return ""
    def get_heater(self):
        raise self.printer.command_error("Extruder not configured")
    def get_trapq(self):
        raise self.printer.command_error("Extruder not configured")

def add_printer_objects(config):
    printer = config.get_printer()
    for i in range(99):
        section = 'extruder'
        if i:
            section = 'extruder%d' % (i,)
        if not config.has_section(section):
            break
        pe = PrinterExtruder(config.getsection(section), i)
        printer.add_object(section, pe)<|MERGE_RESOLUTION|>--- conflicted
+++ resolved
@@ -72,28 +72,15 @@
         self.stepper.set_position([extruder.last_position, 0., 0.])
         self.stepper.set_trapq(extruder.get_trapq())
         self.motion_queue = extruder_name
-<<<<<<< HEAD
     def _update_pressure_advance(self):
         new_advance = self.pressure_advance if self.pa_enabled else 0.0
         new_smooth_time = self.pa_smooth_time if self.pa_enabled else 0.0
         if self.active_pa_smooth_time != new_smooth_time:
             toolhead = self.printer.lookup_object("toolhead")
             toolhead.note_step_generation_scan_time(
-                self,
-                new_smooth_time * .5)
+                new_smooth_time * .5,
+                old_delay=self.active_pa_smooth_time * .5)
             self.active_pa_smooth_time = new_smooth_time
-=======
-    def _set_pressure_advance(self, pressure_advance, smooth_time):
-        old_smooth_time = self.pressure_advance_smooth_time
-        if not self.pressure_advance:
-            old_smooth_time = 0.
-        new_smooth_time = smooth_time
-        if not pressure_advance:
-            new_smooth_time = 0.
-        toolhead = self.printer.lookup_object("toolhead")
-        toolhead.note_step_generation_scan_time(new_smooth_time * .5,
-                                                old_delay=old_smooth_time * .5)
->>>>>>> f7567a0d
         ffi_main, ffi_lib = chelper.get_ffi()
         espa = ffi_lib.extruder_set_pressure_advance
         espa(self.sk_extruder, new_advance, new_smooth_time)
