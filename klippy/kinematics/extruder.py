--- conflicted
+++ resolved
@@ -72,7 +72,6 @@
         self.stepper.set_position([extruder.last_position, 0., 0.])
         self.stepper.set_trapq(extruder.get_trapq())
         self.motion_queue = extruder_name
-<<<<<<< HEAD
     def _update_pressure_advance(self):
         new_advance = self.pressure_advance if self.pa_enabled else 0.0
         new_smooth_time = self.pa_smooth_time if self.pa_enabled else 0.0
@@ -82,14 +81,6 @@
                 new_smooth_time * .5,
                 old_delay=self.active_pa_smooth_time * .5)
             self.active_pa_smooth_time = new_smooth_time
-=======
-    def _set_pressure_advance(self, pressure_advance, smooth_time):
-        new_smooth_time = smooth_time
-        if not pressure_advance:
-            new_smooth_time = 0.
-        toolhead = self.printer.lookup_object("toolhead")
-        toolhead.note_step_generation_scan_time(self, new_smooth_time * .5)
->>>>>>> 67499853
         ffi_main, ffi_lib = chelper.get_ffi()
         espa = ffi_lib.extruder_set_pressure_advance
         espa(self.sk_extruder, new_advance, new_smooth_time)
@@ -104,12 +95,15 @@
         extruder.extruder_stepper.cmd_SET_PRESSURE_ADVANCE(gcmd)
     def cmd_SET_PRESSURE_ADVANCE(self, gcmd):
         verbose = gcmd.get('VERBOSE', 'high').lower()
-        self.pressure_advance = gcmd.get_float(
+        pressure_advance = gcmd.get_float(
             'ADVANCE', self.pressure_advance, minval=0.)
-        self.pa_smooth_time = gcmd.get_float(
+        pa_smooth_time = gcmd.get_float(
             'SMOOTH_TIME', self.active_pa_smooth_time, minval=0., maxval=.200)
-        self.pa_enabled = gcmd.get_int(
+        pa_enabled = gcmd.get_int(
             'ENABLE', self.pa_enabled, minval=0, maxval=1)
+        self.pressure_advance = pressure_advance
+        self.pa_smooth_time = pa_smooth_time
+        self.pa_enabled = pa_enabled
         self._update_pressure_advance()
         msg = ("pressure_advance: %.6f\n"
                "pressure_advance_smooth_time: %.6f\n"
